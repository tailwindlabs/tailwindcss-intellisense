# Changelog

## Prerelease

<<<<<<< HEAD
- Fix syntax error when resetting multi-word theme key namespaces ([#1237](https://github.com/tailwindlabs/tailwindcss-intellisense/pull/1237))
=======
- Don't throw when requiring() packages that resolve to a path containing a `#` character ([#1235](https://github.com/tailwindlabs/tailwindcss-intellisense/pull/1235))
>>>>>>> eabd07e4

# 0.14.7

- LSP: Declare capability for handling workspace folder change notifications ([#1223](https://github.com/tailwindlabs/tailwindcss-intellisense/pull/1223))
- Don't throw when resolving paths containing a `#` character ([#1225](https://github.com/tailwindlabs/tailwindcss-intellisense/pull/1225))
- Show `@theme` in symbol list in CSS language mode ([#1227](https://github.com/tailwindlabs/tailwindcss-intellisense/pull/1227))
- Don't show syntax error when `*` appear inside `—value(…)` and `--modifier(…)`  ([#1226](https://github.com/tailwindlabs/tailwindcss-intellisense/pull/1226))
- Don't show syntax error for theme namespaces inside `@theme` ([#1226](https://github.com/tailwindlabs/tailwindcss-intellisense/pull/1226))

## 0.14.6

- Fix detection when project contains stylesheets that import the "main" stylesheet ([#1218](https://github.com/tailwindlabs/tailwindcss-intellisense/pull/1218))

## 0.14.5

- Show light color swatch from light-dark() functions ([#1199](https://github.com/tailwindlabs/tailwindcss-intellisense/pull/1199))
- Ignore comments when matching class attributes ([#1202](https://github.com/tailwindlabs/tailwindcss-intellisense/pull/1202))
- Show source diagnostics when imports contain a layer ([#1204](https://github.com/tailwindlabs/tailwindcss-intellisense/pull/1204))
- Only detect project roots in v4 when using certain CSS features ([#1205](https://github.com/tailwindlabs/tailwindcss-intellisense/pull/1205))
- Update Tailwind CSS v4 version to v4.0.6 ([#1207](https://github.com/tailwindlabs/tailwindcss-intellisense/pull/1207))
- Fix parsing of `@custom-variant` block syntax containg declarations and/or `@slot` ([#1212](https://github.com/tailwindlabs/tailwindcss-intellisense/pull/1212))
- Fix display of custom at-rules in symbol listing ([#1212](https://github.com/tailwindlabs/tailwindcss-intellisense/pull/1212))

## 0.14.4

- Ensure hover information for `theme(…)` and other functions are shown when used in `@media` queries ([#1172](https://github.com/tailwindlabs/tailwindcss-intellisense/pull/1172))
- Treat `<script lang=“tsx”>` as containing JSX ([#1175](https://github.com/tailwindlabs/tailwindcss-intellisense/pull/1175))
- Add support for `static` theme option ([#1176](https://github.com/tailwindlabs/tailwindcss-intellisense/pull/1176))
- Add details about theme options when hovering ([#1176](https://github.com/tailwindlabs/tailwindcss-intellisense/pull/1176))
- Fix parsing of `@custom-variant` shorthand in Tailwind CSS language mode ([#1183](https://github.com/tailwindlabs/tailwindcss-intellisense/pull/1183))
- Make sure custom regexes apply in Vue `<script>` blocks  ([#1177](https://github.com/tailwindlabs/tailwindcss-intellisense/pull/1177))
- Fix suggestion of utilities with slashes in them in v4 ([#1182](https://github.com/tailwindlabs/tailwindcss-intellisense/pull/1182))
- Assume 16px font size for `1rem` in media queries ([#1190](https://github.com/tailwindlabs/tailwindcss-intellisense/pull/1190))
- Show warning when loading a config in v3 fails ([#1191](https://github.com/tailwindlabs/tailwindcss-intellisense/pull/1191))
- Better handle really long class lists in attributes and custom regexes ([#1192](https://github.com/tailwindlabs/tailwindcss-intellisense/pull/1192))
- Add support for Astro’s template literal attributes ([#1193](https://github.com/tailwindlabs/tailwindcss-intellisense/pull/1193))
- Match custom class regex in Vue templates ([#1194](https://github.com/tailwindlabs/tailwindcss-intellisense/pull/1194))
- Support directory imports in plugins for `index.{ts,cts,mts}` ([#1198](https://github.com/tailwindlabs/tailwindcss-intellisense/pull/1198))

## 0.14.3

- Allow v4.0 projects not installed with npm to use IntelliSense ([#1157](https://github.com/tailwindlabs/tailwindcss-intellisense/pull/1157))
- Ignore preprocessor files when looking for v4 configs ([#1159](https://github.com/tailwindlabs/tailwindcss-intellisense/pull/1159))
- Allow language service to be used in native ESM environments ([#1122](https://github.com/tailwindlabs/tailwindcss-intellisense/pull/1122))
- Don't create v4 projects for CSS files that don't look like v4 configs [#1164](https://github.com/tailwindlabs/tailwindcss-intellisense/pull/1164)
- Support property and variable completions inside `@utility` ([#1165](https://github.com/tailwindlabs/tailwindcss-intellisense/pull/1165))
- Support style-rule like completions inside `@custom-variant` ([#1165](https://github.com/tailwindlabs/tailwindcss-intellisense/pull/1165))
- Support style-rule like completions inside `@variant` ([#1165](https://github.com/tailwindlabs/tailwindcss-intellisense/pull/1165))
- Make sure `@slot` isn't considered an unknown at-rule ([#1165](https://github.com/tailwindlabs/tailwindcss-intellisense/pull/1165))
- Fix equivalent calculation when using prefixes in v4 ([#1166](https://github.com/tailwindlabs/tailwindcss-intellisense/pull/1166))
- Fix use of `tailwindCSS.experimental.configFile` option when using the bundled version of v4 ([#1167](https://github.com/tailwindlabs/tailwindcss-intellisense/pull/1167))
- Recursively resolve values from the theme ([#1168](https://github.com/tailwindlabs/tailwindcss-intellisense/pull/1168))
- Handle theme keys containing escaped commas ([#1168](https://github.com/tailwindlabs/tailwindcss-intellisense/pull/1168))
- Show colors for utilities when they point to CSS variables contained in the theme ([#1168](https://github.com/tailwindlabs/tailwindcss-intellisense/pull/1168))

## 0.14.2

- Don't suggest `--font-size-*` theme keys in v4.0 ([#1150](https://github.com/tailwindlabs/tailwindcss-intellisense/pull/1150))
- Fix detection of Tailwind CSS version when using Yarn PnP ([#1151](https://github.com/tailwindlabs/tailwindcss-intellisense/pull/1151))
- Add support for v4.x insiders builds ([#1123](https://github.com/tailwindlabs/tailwindcss-intellisense/pull/1123))

## 0.14.1

- Fix detection of TypeScript config paths on Windows ([#1130](https://github.com/tailwindlabs/tailwindcss-intellisense/pull/1130))

## 0.14.0

- Don't break when importing missing CSS files ([#1106](https://github.com/tailwindlabs/tailwindcss-intellisense/pull/1106))
- Resolve CSS imports as relative first ([#1106](https://github.com/tailwindlabs/tailwindcss-intellisense/pull/1106))
- Add TypeScript config path support in v4 CSS files ([#1106](https://github.com/tailwindlabs/tailwindcss-intellisense/pull/1106))
- Add support for `@custom-variant` ([#1127](https://github.com/tailwindlabs/tailwindcss-intellisense/pull/1127))
- Add variant suggestions to `@variant` ([#1127](https://github.com/tailwindlabs/tailwindcss-intellisense/pull/1127))
- Don't suggest at-rules when nested that cannot be used in a nested context ([#1127](https://github.com/tailwindlabs/tailwindcss-intellisense/pull/1127))
- Make sure completions work when using prefixes in v4 ([#1129](https://github.com/tailwindlabs/tailwindcss-intellisense/pull/1129))
- Add support for `@reference` ([#1117](https://github.com/tailwindlabs/tailwindcss-intellisense/pull/1117))
- Add support for `--theme(…)`, `--utility(…)`, and `--modifier(…)` ([#1117](https://github.com/tailwindlabs/tailwindcss-intellisense/pull/1117))
- Add basic completions for `--utility(…)` and `--modifier(…)` ([#1117](https://github.com/tailwindlabs/tailwindcss-intellisense/pull/1117))

## 0.12.18

- Stop auto-switching CSS files to the Tailwind CSS language mode ([#1116](https://github.com/tailwindlabs/tailwindcss-intellisense/pull/1116))
- Reload v4 design system when dependencies change ([#1119](https://github.com/tailwindlabs/tailwindcss-intellisense/pull/1119))

## 0.12.17

- Show theme values in comments in later v4 betas ([#1092](https://github.com/tailwindlabs/tailwindcss-intellisense/pull/1092))

## 0.12.16

- Update theme entry suggestions ([#1105](https://github.com/tailwindlabs/tailwindcss-intellisense/pull/1105))

## 0.12.15

- Reload variants when editing the theme in v4 ([#1094](https://github.com/tailwindlabs/tailwindcss-intellisense/pull/1094))
- Don't show syntax errors when imports contain `layer(…)` and `source(…)` ([#1095](https://github.com/tailwindlabs/tailwindcss-intellisense/pull/1095))
- Don't show syntax errors when document contains an `@layer` statement ([#1095](https://github.com/tailwindlabs/tailwindcss-intellisense/pull/1095))
- Correct syntax highlighting when imports contain `layer(…)` ([#1095](https://github.com/tailwindlabs/tailwindcss-intellisense/pull/1095))

## 0.12.14

- Add suggestions for theme options ([#1083](https://github.com/tailwindlabs/tailwindcss-intellisense/pull/1083))
- Add suggestions when using `@source "…"` and `source(…)` ([#1083](https://github.com/tailwindlabs/tailwindcss-intellisense/pull/1083))
- Show brace expansion when hovering `@source` ([#1083](https://github.com/tailwindlabs/tailwindcss-intellisense/pull/1083))
- Highlight `source(…)`, `theme(…)`, and `prefix(…)` when used with `@import "…"` ([#1083](https://github.com/tailwindlabs/tailwindcss-intellisense/pull/1083))
- Highlight `@tailwind utilities source(…)` ([#1083](https://github.com/tailwindlabs/tailwindcss-intellisense/pull/1083))
- Show document links when using `source(…)` ([#1083](https://github.com/tailwindlabs/tailwindcss-intellisense/pull/1083))

- Ensure language server starts as needed ([#1083](https://github.com/tailwindlabs/tailwindcss-intellisense/pull/1083))
- Don't show syntax errors when using `source(…)`, `theme(…)`, or `prefix(…)` with `@import "…"` ([#1083](https://github.com/tailwindlabs/tailwindcss-intellisense/pull/1083))
- Don't show warning when using `@tailwind utilities source(…)` ([#1083](https://github.com/tailwindlabs/tailwindcss-intellisense/pull/1083))
- Don't suggest TypeScript declaration files for `@config`, `@plugin`, and `@source` ([#1083](https://github.com/tailwindlabs/tailwindcss-intellisense/pull/1083))
- Don't link Windows-style paths in `@source`, `@config`, and `@plugin` ([#1083](https://github.com/tailwindlabs/tailwindcss-intellisense/pull/1083))

- Warn on invalid uses of `source(…)`, `@source`, `@config`, and `@plugin` ([#1083](https://github.com/tailwindlabs/tailwindcss-intellisense/pull/1083))
- Warn when a v4 project uses an old `@tailwind` directive ([#1083](https://github.com/tailwindlabs/tailwindcss-intellisense/pull/1083))

## 0.12.13

- Fix display of color swatches using new v4 oklch color palette ([#1073](https://github.com/tailwindlabs/tailwindcss-intellisense/pull/1073))
- Properly validate `theme(…)` function paths in v4 ([#1074](https://github.com/tailwindlabs/tailwindcss-intellisense/pull/1074))
- Support loading TypeScript configs and plugins in v4 projects ([#1076](https://github.com/tailwindlabs/tailwindcss-intellisense/pull/1076))
- Show colors for logical border properties ([#1075](https://github.com/tailwindlabs/tailwindcss-intellisense/pull/1075))
- Show all potential class conflicts in v4 projects ([#1077](https://github.com/tailwindlabs/tailwindcss-intellisense/pull/1077))
- Lookup variables in the CSS theme ([#1082](https://github.com/tailwindlabs/tailwindcss-intellisense/pull/1082))
- Auto-switch CSS files to tailwindcss language in valid projects ([#1087](https://github.com/tailwindlabs/tailwindcss-intellisense/pull/1087))

## 0.12.12

- Add support for Tailwind CSS v4.0.0-alpha.31 ([#1078](https://github.com/tailwindlabs/tailwindcss-intellisense/pull/1078))

## 0.12.11

- Add support for `.cts` and `.mts` config files ([#1025](https://github.com/tailwindlabs/tailwindcss-intellisense/pull/1025))
- Add support for Tailwind CSS v4.0.0-alpha.25 ([#1058](https://github.com/tailwindlabs/tailwindcss-intellisense/pull/1058))

## 0.12.10

- Improve support for new v4 at rules ([#1045](https://github.com/tailwindlabs/tailwindcss-intellisense/pull/1045))

## 0.12.9

- Support plugins loaded via `@plugin` in v4 ([#1044](https://github.com/tailwindlabs/tailwindcss-intellisense/pull/1044))
- Support configs loaded via `@config` in v4 ([#1044](https://github.com/tailwindlabs/tailwindcss-intellisense/pull/1044))

## 0.12.8

- Fix an issue that caused the language server for any project with a non-standard CSS file to crash ([#1030](https://github.com/tailwindlabs/tailwindcss-intellisense/pull/1030))

## 0.12.7

- Add support for `@source` ([#1030](https://github.com/tailwindlabs/tailwindcss-intellisense/pull/1030))

## 0.12.6

- Add support for Tailwind CSS v4.0.0-alpha.19 ([#1031](https://github.com/tailwindlabs/tailwindcss-intellisense/pull/1031))

## 0.12.5

- Use paths relative to opened folder when searching for projects ([#1013](https://github.com/tailwindlabs/tailwindcss-intellisense/pull/1013))

## 0.12.4

- Fix detection of v3 insiders builds ([#1007](https://github.com/tailwindlabs/tailwindcss-intellisense/pull/1007))
- Make sure language-specific settings are passed to our language server ([#1006](https://github.com/tailwindlabs/tailwindcss-intellisense/pull/1006))
- Fix initialization when path contains parentheses ([#1009](https://github.com/tailwindlabs/tailwindcss-intellisense/pull/1009))

## 0.12.3

- Normalize Windows drive letters in more places ([#1001](https://github.com/tailwindlabs/tailwindcss-intellisense/pull/1001))
- Attempt matches on non-normalized path for a project ([#999](https://github.com/tailwindlabs/tailwindcss-intellisense/pull/999))

## 0.12.2

- Fix loading projects on Windows network drives ([#996](https://github.com/tailwindlabs/tailwindcss-intellisense/pull/996))
- Fix server not launching on older versions of VSCode ([#998](https://github.com/tailwindlabs/tailwindcss-intellisense/pull/998))

## 0.12.1

- Normalize Windows drive letters in document URIs ([#980](https://github.com/tailwindlabs/tailwindcss-intellisense/pull/980))

## 0.12.0

- Fix crash when class regex matches an empty string ([#897](https://github.com/tailwindlabs/tailwindcss-intellisense/pull/897))
- Add support for Tailwind CSS v4 Alpha ([#917](https://github.com/tailwindlabs/tailwindcss-intellisense/pull/917))
- Soft-reload Tailwind CSS v4 theme when editing CSS files ([#918](https://github.com/tailwindlabs/tailwindcss-intellisense/pull/918))
- Fix loading of ESM and TypeScript configs ([c3bbd2f](https://github.com/tailwindlabs/tailwindcss-intellisense/commit/c3bbd2f))
- Show equivalent hex colors ([#831](https://github.com/tailwindlabs/tailwindcss-intellisense/pull/831))
- Fix Tailwind CSS v4 project loading on Windows ([8285ebc](https://github.com/tailwindlabs/tailwindcss-intellisense/commit/8285ebc))
- Internal code cleanup ([#922](https://github.com/tailwindlabs/tailwindcss-intellisense/pull/922))
- Support Astro's `class:list` attribute by default ([#890](https://github.com/tailwindlabs/tailwindcss-intellisense/pull/890))
- Fix hovers and CSS conflict detection in Vue `<style lang="sass">` blocks ([#930](https://github.com/tailwindlabs/tailwindcss-intellisense/pull/930))
- Add support for `<script type="text/babel">` ([#932](https://github.com/tailwindlabs/tailwindcss-intellisense/pull/932))
- Show pixel equivalents in completions and hovers of the `theme()` helper ([#935](https://github.com/tailwindlabs/tailwindcss-intellisense/pull/935))
- Handle `style` exports condition when processing `@import` statements ([#934](https://github.com/tailwindlabs/tailwindcss-intellisense/pull/934))
- Highlight `@theme` contents as a rule list ([#937](https://github.com/tailwindlabs/tailwindcss-intellisense/pull/937))
- Show color decorators for `oklab` and `oklch` colors ([#936](https://github.com/tailwindlabs/tailwindcss-intellisense/pull/936))
- Update fallback version of Tailwind to v3.4.2 ([#938](https://github.com/tailwindlabs/tailwindcss-intellisense/pull/938))
- Fix errors thrown by detecting content files with oxide ([#945](https://github.com/tailwindlabs/tailwindcss-intellisense/pull/945))
- Fix crash when generating rules produces an error ([#954](https://github.com/tailwindlabs/tailwindcss-intellisense/pull/954))
- Add support for initializing when using `workspaceFolders` ([#955](https://github.com/tailwindlabs/tailwindcss-intellisense/pull/955))
- Fix crash when reading CSS files that don't exist ([#956](https://github.com/tailwindlabs/tailwindcss-intellisense/pull/956))
- Use one server to handle all folders in a workspace ([#957](https://github.com/tailwindlabs/tailwindcss-intellisense/pull/957))
- Fix Tailwind CSS v4 theme reloading on Windows ([#960](https://github.com/tailwindlabs/tailwindcss-intellisense/pull/960))
- Show color decorators when utility has an opacity modifier in Tailwind CSS v4 ([#969](https://github.com/tailwindlabs/tailwindcss-intellisense/pull/969))
- Bump `enhanced-resolve` dependency ([#971](https://github.com/tailwindlabs/tailwindcss-intellisense/pull/971))
- Remove `is-builtin-module` dependency ([#970](https://github.com/tailwindlabs/tailwindcss-intellisense/pull/970))
- Bump minimum supported Node version to v18 ([#978](https://github.com/tailwindlabs/tailwindcss-intellisense/pull/978))
- Pass URI to configuration call not a file path ([#981](https://github.com/tailwindlabs/tailwindcss-intellisense/pull/981), [#982](https://github.com/tailwindlabs/tailwindcss-intellisense/pull/982))
- Fix handling of added workspaces ([b39c8e0](https://github.com/tailwindlabs/tailwindcss-intellisense/commit/b39c8e0))
- Bump bundled version of `tailwindcss` to `v3.4.4` ([#987](https://github.com/tailwindlabs/tailwindcss-intellisense/pull/987))

## 0.10.5

- Bump bundled version of `tailwindcss` to `v3.4.1` ([#898](https://github.com/tailwindlabs/tailwindcss-intellisense/pull/898))

## 0.10.4

- Enable Sort Selection on a remote host ([#878](https://github.com/tailwindlabs/tailwindcss-intellisense/pull/878))
- Show color decorators in split editors ([#888](https://github.com/tailwindlabs/tailwindcss-intellisense/pull/888))
- Bump bundled version of `tailwindcss` to `v3.4.0` ([#889](https://github.com/tailwindlabs/tailwindcss-intellisense/pull/889))

## 0.10.3

No changes — publishing quirk

## 0.10.2

- Add support for Glimmer ([#867](https://github.com/tailwindlabs/tailwindcss-intellisense/pull/867))
- Ignore duplicate variant + value pairs ([#874](https://github.com/tailwindlabs/tailwindcss-intellisense/pull/874))

## 0.10.1

- Add `Sort Selection` command ([#851](https://github.com/tailwindlabs/tailwindcss-intellisense/pull/851))
- Update lockfiles ([#853](https://github.com/tailwindlabs/tailwindcss-intellisense/pull/853))

## 0.10.0

- Fix `classRegex` offset ([#846](https://github.com/tailwindlabs/tailwindcss-intellisense/pull/846))
- Fix language server initialisation outside of VS Code ([#803](https://github.com/tailwindlabs/tailwindcss-intellisense/pull/803))
- Fix recommended variant order linting in Tailwind v2 ([#849](https://github.com/tailwindlabs/tailwindcss-intellisense/pull/849))

## 0.9.13

- Fix CSS conflict regression ([#842](https://github.com/tailwindlabs/tailwindcss-intellisense/pull/842))

## 0.9.12

- Increase class search range ([#760](https://github.com/tailwindlabs/tailwindcss-intellisense/pull/760))
- Fix CSS conflict diagnostic false negatives ([#761](https://github.com/tailwindlabs/tailwindcss-intellisense/pull/761))
- Don't attempt to read from deleted CSS files ([#765](https://github.com/tailwindlabs/tailwindcss-intellisense/pull/765))
- Resolve helper functions in CSS previews ([#766](https://github.com/tailwindlabs/tailwindcss-intellisense/pull/766))
- Fix CSS conflict diagnostics in semicolonless CSS documents ([#771](https://github.com/tailwindlabs/tailwindcss-intellisense/pull/771))
- Enable IntelliSense for `<script lang="tsx">` ([#773](https://github.com/tailwindlabs/tailwindcss-intellisense/pull/773))
- Include pixel equivalents in more places ([#775](https://github.com/tailwindlabs/tailwindcss-intellisense/pull/775))
- Fix initialisation when using `tailwindcss@^0` ([#787](https://github.com/tailwindlabs/tailwindcss-intellisense/pull/787))
- Fix activation when `files.excludes` contains braces ([#789](https://github.com/tailwindlabs/tailwindcss-intellisense/pull/789))
- Fix diagnostic false-positive when no CSS properties are present ([#793](https://github.com/tailwindlabs/tailwindcss-intellisense/pull/793))
- Add language mode icon ([#794](https://github.com/tailwindlabs/tailwindcss-intellisense/pull/794))
- Fix IntelliSense following closing `script`/`style` tag containing whitespace ([#808](https://github.com/tailwindlabs/tailwindcss-intellisense/pull/808))
- Fix `classRegex` hovers in unknown contexts ([#824](https://github.com/tailwindlabs/tailwindcss-intellisense/pull/824))
- Expand `classRegex` search range ([#840](https://github.com/tailwindlabs/tailwindcss-intellisense/pull/840))

## 0.9.11

- Fix first-party plugin usage when using bundled version of `tailwindcss` ([#751](https://github.com/tailwindlabs/tailwindcss-intellisense/pull/751))

## 0.9.10

- Fix use of certain built-in node modules in config file ([#745](https://github.com/tailwindlabs/tailwindcss-intellisense/pull/745))
- Exclude classes in `blocklist` from IntelliSense ([#746](https://github.com/tailwindlabs/tailwindcss-intellisense/pull/746))
- Fix `theme` helper handling when specifying default value ([#747](https://github.com/tailwindlabs/tailwindcss-intellisense/pull/747))
- Fix activation when connected to Windows with Remote SSH extension ([#748](https://github.com/tailwindlabs/tailwindcss-intellisense/pull/748))
- Bump bundled version of `tailwindcss` to `v3.3.0` ([#749](https://github.com/tailwindlabs/tailwindcss-intellisense/pull/749))

## 0.9.9

- Support TypeScript and ESM Tailwind config files when using a version of `tailwindcss` that supports these (currently `tailwindcss@insiders`, since [`tailwindlabs/tailwindcss[#10785](https://github.com/tailwindlabs/tailwindcss-intellisense/pull/10785)`](https://github.com/tailwindlabs/tailwindcss/pull/10785)) ([#738](https://github.com/tailwindlabs/tailwindcss-intellisense/pull/738), [#739](https://github.com/tailwindlabs/tailwindcss-intellisense/pull/739))

## 0.9.8

- Fix `invalidTailwindDirective` linting with CRLF file endings ([#723](https://github.com/tailwindlabs/tailwindcss-intellisense/pull/723))
- Add support for Handlebars template scripts (`<script type="text/x-handlebars-template">`) ([#726](https://github.com/tailwindlabs/tailwindcss-intellisense/pull/726))
- Improve JavaScript comment detection ([#727](https://github.com/tailwindlabs/tailwindcss-intellisense/pull/727))
- Add modifier completions for `@apply` and `classRegex` setting ([#732](https://github.com/tailwindlabs/tailwindcss-intellisense/pull/732))
- Add bundled version of `@tailwindcss/container-queries` ([#733](https://github.com/tailwindlabs/tailwindcss-intellisense/pull/733))
- Support `InitializeParams.rootUri` ([#725](https://github.com/tailwindlabs/tailwindcss-intellisense/pull/725))
- Add `htmldjango` to default supported languages ([#721](https://github.com/tailwindlabs/tailwindcss-intellisense/pull/721))

## 0.9.7

- Improve completion list performance ([#706](https://github.com/tailwindlabs/tailwindcss-intellisense/pull/706))
- Improve support for Tailwind class modifiers ([#707](https://github.com/tailwindlabs/tailwindcss-intellisense/pull/707))
- Fix activation on Windows when using `tailwindCSS.experimental.configFile` setting ([#708](https://github.com/tailwindlabs/tailwindcss-intellisense/pull/708))
- Don't watch directories above workspace root ([#709](https://github.com/tailwindlabs/tailwindcss-intellisense/pull/709))
- Enable IntelliSense in entire workspace when there is exactly one active Tailwind project ([#711](https://github.com/tailwindlabs/tailwindcss-intellisense/pull/711))

## 0.9.6

- Fix activation on Windows when project path contains brackets ([#699](https://github.com/tailwindlabs/tailwindcss-intellisense/pull/699))

## 0.9.5

- Fix error when a `files.excludes` pattern contains braces ([#696](https://github.com/tailwindlabs/tailwindcss-intellisense/pull/696))

## 0.9.4

- Fix document selector when `tailwindCSS.experimental.configFile` is a string ([#693](https://github.com/tailwindlabs/tailwindcss-intellisense/pull/693))
- Fix IntelliSense for project paths containing brackets ([#694](https://github.com/tailwindlabs/tailwindcss-intellisense/pull/694))

## 0.9.3

- Tweak `theme` helper detection ([#689](https://github.com/tailwindlabs/tailwindcss-intellisense/pull/689))
- Remove marketplace "preview" tag ([5932d20](https://github.com/tailwindlabs/tailwindcss-intellisense/commit/5932d20))
- Add `typescript` to default languages ([#690](https://github.com/tailwindlabs/tailwindcss-intellisense/pull/690))

## 0.9.2

- Fix `@layer` syntax highlighting ([#637](https://github.com/tailwindlabs/tailwindcss-intellisense/pull/637))
- Improve extraction for variable colors ([#638](https://github.com/tailwindlabs/tailwindcss-intellisense/pull/638))
- Improve `experimental.configFile` in multi-root workspaces ([#640](https://github.com/tailwindlabs/tailwindcss-intellisense/pull/640))
- Add documentation for `@config` completion ([ea5aff5](https://github.com/tailwindlabs/tailwindcss-intellisense/commit/ea5aff5))
- Boot language servers for nested workspace folders ([#642](https://github.com/tailwindlabs/tailwindcss-intellisense/pull/642))
- Remove `typescript` from default languages ([#645](https://github.com/tailwindlabs/tailwindcss-intellisense/pull/645))
- Fix duplicate color decorators ([#652](https://github.com/tailwindlabs/tailwindcss-intellisense/pull/652))
- Improve theme helper detection ([#655](https://github.com/tailwindlabs/tailwindcss-intellisense/pull/655))
- Add class modifier completions ([#686](https://github.com/tailwindlabs/tailwindcss-intellisense/pull/686))
- Bump bundled version of `tailwindcss` to `3.2.4` ([f07eedd](https://github.com/tailwindlabs/tailwindcss-intellisense/commit/f07eedd))

## 0.9.1

- Fix variant completions when using a `DEFAULT` value with `matchVariant` ([#635](https://github.com/tailwindlabs/tailwindcss-intellisense/pull/635))

## 0.9.0

- Fix usage of absolute paths in `experimental.configFile` setting ([#617](https://github.com/tailwindlabs/tailwindcss-intellisense/pull/617))
- Fix IntelliSense when separator is `--` ([#628](https://github.com/tailwindlabs/tailwindcss-intellisense/pull/628))
- Improve support for `theme` CSS helper when not using quotes and/or using an opacity modifier ([1b730cb](https://github.com/tailwindlabs/tailwindcss-intellisense/commit/1b730cb))
- Add support for dynamic and parameterized variants (Tailwind v3.2) (d073bb9, f59adbe)
- Add support for `@config` (Tailwind v3.2) ([bf57dd1](https://github.com/tailwindlabs/tailwindcss-intellisense/commit/bf57dd1))
- Bump bundled versions of `tailwindcss` and first-party plugins ([315070a](https://github.com/tailwindlabs/tailwindcss-intellisense/commit/315070a))
- Add automatic support for multi-config workspaces, including `@config` resolution ([#633](https://github.com/tailwindlabs/tailwindcss-intellisense/pull/633))

## 0.8.7

- Support `insiders` versions of `tailwindcss` ([#571](https://github.com/tailwindlabs/tailwindcss-intellisense/pull/571))
- Deduplicate classlist candidates ([#572](https://github.com/tailwindlabs/tailwindcss-intellisense/pull/572))
- Don't watch `package.json` files ([#573](https://github.com/tailwindlabs/tailwindcss-intellisense/pull/573))
- Support `require.extensions` mutations ([#583](https://github.com/tailwindlabs/tailwindcss-intellisense/pull/583))
- Support `node:` module prefix ([#585](https://github.com/tailwindlabs/tailwindcss-intellisense/pull/585))
- Replace `multi-regexp2` with `becke-ch--regex--s0-0-v1--base--pl--lib` ([#590](https://github.com/tailwindlabs/tailwindcss-intellisense/pull/590))
- Support Surface templates ([#597](https://github.com/tailwindlabs/tailwindcss-intellisense/pull/597))
- Ignore commented out code ([#599](https://github.com/tailwindlabs/tailwindcss-intellisense/pull/599))
- Use patched version of `enhanced-resolve` ([#600](https://github.com/tailwindlabs/tailwindcss-intellisense/pull/600))
- Guard against optional client capabilities ([#602](https://github.com/tailwindlabs/tailwindcss-intellisense/pull/602))

## 0.8.6

- Improve `theme` helper detection

## 0.8.5

- Add support for [arbitrary variants](https://github.com/tailwindlabs/tailwindcss/pull/8299) ([#557](https://github.com/tailwindlabs/tailwindcss-intellisense/pull/557))

## 0.8.4

- Fix overeager `<style>` detection ([#543](https://github.com/tailwindlabs/tailwindcss-intellisense/pull/543))
- Fix dependencies `.map()` error

## 0.8.3

- Add [`experimental.configFile` setting](https://github.com/tailwindlabs/tailwindcss-intellisense#tailwindcssexperimentalconfigfile) ([#541](https://github.com/tailwindlabs/tailwindcss-intellisense/pull/541))
- Fix `@screen` highlighting for Vetur SFC PostCSS styles ([#538](https://github.com/tailwindlabs/tailwindcss-intellisense/pull/538))

## 0.8.2

- Fix language features when nesting `<template>` in Vue files ([#532](https://github.com/tailwindlabs/tailwindcss-intellisense/pull/532))
- Add `hovers`, `suggestions`, and `codeActions` settings ([#535](https://github.com/tailwindlabs/tailwindcss-intellisense/pull/535))

## 0.8.1

- Revert "Improve conflict diagnostics" ([#525](https://github.com/tailwindlabs/tailwindcss-intellisense/pull/525))

## 0.8.0

- Add `gohtmltmpl` to supported languages ([#473](https://github.com/tailwindlabs/tailwindcss-intellisense/pull/473))
- Prevent directive errors in non-semicolon languages ([#461](https://github.com/tailwindlabs/tailwindcss-intellisense/pull/461))
- Detect conflicting multi-rule classes ([#498](https://github.com/tailwindlabs/tailwindcss-intellisense/pull/498))
- Fix classRegex error ([#501](https://github.com/tailwindlabs/tailwindcss-intellisense/pull/501))
- Rework language boundary detection ([#502](https://github.com/tailwindlabs/tailwindcss-intellisense/pull/502))
- Improve conflict diagnostics ([#503](https://github.com/tailwindlabs/tailwindcss-intellisense/pull/503))
- Add Tailwind CSS language mode ([#518](https://github.com/tailwindlabs/tailwindcss-intellisense/pull/518))

## 0.7.7

- Fix activation for projects with square brackets in their path

## 0.7.6

- Fix `files.exclude` configuration resolution ([#464](https://github.com/tailwindlabs/tailwindcss-intellisense/pull/464))
- Ensure `files.exclude` configuration changes are synchronized
- [LSP] Remove `InitializeParams.initializationOptions` requirement

## 0.7.5

- Add bundled version of `tailwindcss`. The extension will use this version if `tailwindcss` cannot be resolved within the workspace
- Add [`tailwindCSS.files.exclude` setting](https://github.com/tailwindlabs/tailwindcss-intellisense#tailwindcssfilesexclude)

## 0.7.4

- Update icon
- Update readme banner image

## 0.7.3

- Disable variant order linting and automatic sorting when using Tailwind v3
- Exclude the global selector (`*`) from class completions

## 0.7.2

- Update CSS syntax definitions
- Fix compatibility with Tailwind `v3.0.0-alpha.2`
- Fix error when switching from JIT mode to AOT mode
- Fix stale error messages when resolving a config file error
- Fix mode detection when using nested presets ([#431](https://github.com/tailwindlabs/tailwindcss-intellisense/pull/431))

## 0.7.1

- Add [`tailwindCSS.classAttributes` setting](https://github.com/tailwindlabs/tailwindcss-intellisense#tailwindcssclassattributes) ([#350](https://github.com/tailwindlabs/tailwindcss-intellisense/pull/350))
- Fix resolution of WSL files on Windows ([#411](https://github.com/tailwindlabs/tailwindcss-intellisense/pull/411))
- Show color decorators for `accent-*` classes
- Support attributes with whitespace around the `=` character ([#426](https://github.com/tailwindlabs/tailwindcss-intellisense/pull/426))
- Fix color decorators for `var()` fallbacks ([#423](https://github.com/tailwindlabs/tailwindcss-intellisense/pull/423))
- Increase class list search range ([#414](https://github.com/tailwindlabs/tailwindcss-intellisense/pull/414))

## 0.7.0

- Add support for Tailwind CSS v3 alpha ([#424](https://github.com/tailwindlabs/tailwindcss-intellisense/pull/424))

## 0.6.15

- Support config files in hidden (dot) folders ([#389](https://github.com/tailwindlabs/tailwindcss-intellisense/pull/389))
- Disable extension in virtual workspaces ([#398](https://github.com/tailwindlabs/tailwindcss-intellisense/pull/398))
- Support `exports` fields when resolving dependencies ([#412](https://github.com/tailwindlabs/tailwindcss-intellisense/pull/412))
- Add `phoenix-heex` language ([#407](https://github.com/tailwindlabs/tailwindcss-intellisense/pull/407))
- Improve color parsing ([#415](https://github.com/tailwindlabs/tailwindcss-intellisense/pull/415))

## 0.6.14

- Fix false positive error when using `theme` helper with a function value (thanks @choplin, [#365](https://github.com/tailwindlabs/tailwindcss-intellisense/pull/365))
- Improve `theme` helper completion and hover info
- Use character-based ranges when parsing class lists ([#373](https://github.com/tailwindlabs/tailwindcss-intellisense/pull/373))

## 0.6.13

- [JIT] Fix missing semi-colons in CSS previews
- [JIT] Remove `@defaults` from CSS previews

## 0.6.12

- Fix hover error ([#353](https://github.com/tailwindlabs/tailwindcss-intellisense/pull/353))

## 0.6.11

- Update `@tailwind` completions and diagnostics to account for `@tailwind variants`

## 0.6.10

- Ignore `content: ""` when determining document colors. This enables color decorators for `before` and `after` variants

## 0.6.9

- Use VS Code's built-in file watcher

## 0.6.8

- Add [Astro](https://astro.build/) languages (`astro` and `astro-markdown`)
- Fix incorrect separator ([#343](https://github.com/tailwindlabs/tailwindcss-intellisense/pull/343))
- [JIT] Update opacity modifier completions to show the full class

## 0.6.7

- Add support for `tailwindcss` v2.2
- Fix excess semi-colons in CSS previews
- Add `tailwindCSS.inspectPort` setting

## 0.6.6

- [JIT] Show `rem` pixel equivalents in completion item details ([#332](https://github.com/tailwindlabs/tailwindcss-intellisense/pull/332))
- [JIT] Fix initialisation when `mode` is set in a preset ([#333](https://github.com/tailwindlabs/tailwindcss-intellisense/pull/333))
- Fix completions and hovers inside `<style>` in JavaScript files ([#334](https://github.com/tailwindlabs/tailwindcss-intellisense/pull/334))
- Fix module resolution when path has a `#` character ([#331](https://github.com/tailwindlabs/tailwindcss-intellisense/pull/331))

## 0.6.5

- [JIT] Add [opacity modifier](https://github.com/tailwindlabs/tailwindcss/pull/4348) completions
- Update language server filename

## 0.6.4

- Update minimum VS Code version requirement to `^1.52.0`
- Potential fix for language feature duplication ([#316](https://github.com/tailwindlabs/tailwindcss-intellisense/pull/316), [#326](https://github.com/tailwindlabs/tailwindcss-intellisense/pull/326), [#327](https://github.com/tailwindlabs/tailwindcss-intellisense/pull/327))
- [JIT] Fix `@variants` completions and diagnostics ([#324](https://github.com/tailwindlabs/tailwindcss-intellisense/pull/324))

## 0.6.3

- [JIT] Fix error when using `@apply` in a plugin ([#319](https://github.com/tailwindlabs/tailwindcss-intellisense/pull/319))

## 0.6.2

- Fix error when using a `withOptions` plugin without any options

## 0.6.1

- Fix error caused by incorrect feature flags import

## 0.6.0

- Add support for [JIT mode](https://tailwindcss.com/docs/just-in-time-mode)
- General stability and reliability improvements
- Change `tailwindCSS.colorDecorators` setting to a boolean. Note that `editor.colorDecorators` must be enabled for decorators to render.

## 0.5.10

- Update output channel name ([#262](https://github.com/tailwindlabs/tailwindcss-intellisense/pull/262))
- Fix initialisation failure when using "jit" mode with tailwindcss v2.1 ([#296](https://github.com/tailwindlabs/tailwindcss-intellisense/pull/296))

## 0.5.9

- Add `focus-visible`, `checked`, `motion-safe`, `motion-reduce`, and `dark` to `@variants` completions
- Add `showPixelEquivalents` and `rootFontSize` settings ([#200](https://github.com/tailwindlabs/tailwindcss-intellisense/pull/200))

## 0.5.8

- Fix error when `@​apply` is used within a plugin ([#255](https://github.com/tailwindlabs/tailwindcss-intellisense/pull/255))

## 0.5.7

- Ignore file watcher permission errors ([#238](https://github.com/tailwindlabs/tailwindcss-intellisense/pull/238))
- Update class attribute regex to support `(class="_")` ([#233](https://github.com/tailwindlabs/tailwindcss-intellisense/pull/233))
- Fix `fast-glob` concurrency on certain operating systems ([#226](https://github.com/tailwindlabs/tailwindcss-intellisense/pull/226), [#239](https://github.com/tailwindlabs/tailwindcss-intellisense/pull/239))

## 0.5.6

- Fix module resolution in config files when using Yarn Plug'n'Play
- Add noise check when providing Emmet-style completions ([#146](https://github.com/tailwindlabs/tailwindcss-intellisense/pull/146), [#228](https://github.com/tailwindlabs/tailwindcss-intellisense/pull/228))

## 0.5.5

- Add support for Yarn Plug'n'Play. Thanks @DanSnow! ([#217](https://github.com/tailwindlabs/tailwindcss-intellisense/pull/217))
- Add `rescript` to list of default languages. Thanks @dcalhoun! ([#222](https://github.com/tailwindlabs/tailwindcss-intellisense/pull/222))
- Add hover, color decorator, linting support for classRegex setting ([#129](https://github.com/tailwindlabs/tailwindcss-intellisense/pull/129))
- Add support for config files with `.cjs` extension ([#198](https://github.com/tailwindlabs/tailwindcss-intellisense/pull/198))

## 0.5.4

- Fix initialisation failure when using `extends` in browserslist config ([#159](https://github.com/tailwindlabs/tailwindcss-intellisense/pull/159))
- Fixes for `experimental.classRegex` setting ([#129](https://github.com/tailwindlabs/tailwindcss-intellisense/pull/129))

## 0.5.3

- Add `experimental.showPixelValues` setting ([#200](https://github.com/tailwindlabs/tailwindcss-intellisense/pull/200))
- Add some basic initialisation logs
- Fixes for `experimental.classRegex` setting ([#129](https://github.com/tailwindlabs/tailwindcss-intellisense/pull/129))

## 0.5.2

- Add support for `[ngClass]` attribute ([#187](https://github.com/tailwindlabs/tailwindcss-intellisense/pull/187))

## 0.5.1

- Update color parser to avoid interpreting shadows and font-weights as colors ([#180](https://github.com/tailwindlabs/tailwindcss-intellisense/pull/180))
- Respect default editor tab size in CSS previews
- Add `experimental.classRegex` setting ([#129](https://github.com/tailwindlabs/tailwindcss-intellisense/pull/129))
- Fix documentation links
- Add `@​layer` completions
- Add `mdx` to default languages
- Fix readme image references

## 0.5.0

- Improve support for Tailwind CSS v2.0
- Suppress filesystem errors when scanning for Tailwind config file ([#174](https://github.com/tailwindlabs/tailwindcss-intellisense/pull/174))

## 0.4.3

- Prevent crash when there's a Tailwind error, and show the error message in the editor ([#156](https://github.com/tailwindlabs/tailwindcss-intellisense/pull/156))
- Fix completions not working when encountering a color with an alpha value of `0` ([#177](https://github.com/tailwindlabs/tailwindcss-intellisense/pull/177))

## 0.4.2

- Add color decorators for classes and CSS helper functions.
  This can be configured with the new [`tailwindCSS.colorDecorators` setting](https://github.com/tailwindlabs/tailwindcss-intellisense#tailwindcsscolordecorators).
- Fix incorrect `cssConflict` warnings. ([#136](https://github.com/tailwindlabs/tailwindcss-intellisense/pull/136))
- Fix completion triggers for "computed" class attributes.
- Disable `invalidApply` lint rule when `applyComplexClasses` experimental flag is enabled.
- Show all classes in `@apply` completion list when `applyComplexClasses` experimental flag is enabled.

## 0.4.1

- Fixed `cssConflict` lint rule when classes apply the same properties but have different scopes ([#134](https://github.com/tailwindlabs/tailwindcss-intellisense/pull/134))
- Fixed JS error when providing diagnostics in the case that IntelliSense is not enabled ([#133](https://github.com/tailwindlabs/tailwindcss-intellisense/pull/133))
- Fixed config finder incorrectly determining that no config file can be found ([#130](https://github.com/tailwindlabs/tailwindcss-intellisense/pull/130))
- Fixed class name completion tree when config is a symlink

## 0.4.0

- Added linting and quick fixes for both CSS and markup
- Updated module resolution for compatibility with pnpm ([#128](https://github.com/tailwindlabs/tailwindcss-intellisense/pull/128))
- The extension now ignores the `purge` option when extracting class names ([#131](https://github.com/tailwindlabs/tailwindcss-intellisense/pull/131))
- Fixed hover offsets for class names which appear after interpolations

## 0.3.1

- Fixed class attribute completions not showing when using the following Pug syntax ([#125](https://github.com/tailwindlabs/tailwindcss-intellisense/pull/125)):
  ```
  div(class="")
  ```
- Fixed hover previews not showing when using a computed class attribute in Vue templates
- Restore missing readme images
- Update settings descriptions to use markdown

## 0.3.0

### General

- Added support for string values in Tailwind's `important` option ([#96](https://github.com/tailwindlabs/tailwindcss-intellisense/pull/96))
- Removed all unnecessary logs ([#91](https://github.com/tailwindlabs/tailwindcss-intellisense/pull/91))
- Added support for components in addition to utilities ([#67](https://github.com/tailwindlabs/tailwindcss-intellisense/pull/67))
- Added description to custom variant completion items where possible
- Config parsing errors are now displayed in the VS Code UI
- Class names from `@tailwind base` are now included (by default `@tailwind base` does not include any class names but plugins may contribute them)
- Color swatches can now be displayed for rules with multiple properties and/or colors with variable alpha ([#113](https://github.com/tailwindlabs/tailwindcss-intellisense/pull/113))
- Added `tailwindCSS.includeLanguages` setting:
  ```json
  {
    "tailwindCSS.includeLanguages": {
      "plaintext": "html"
    }
  }
  ```
  This setting allows you to add additional language support. The key of each entry is the new language ID and the value is any one of the extensions built-in languages, depending on how you want the new language to be treated (e.g. `html`, `css`, or `javascript`)

### HTML

- Added built-in support for `liquid`, `aspnetcorerazor`, `mustache`, `HTML (EEx)`, `html-eex`, `gohtml`, `GoHTML`, and `hbs` languages
- Added syntax definition to embedded stylesheets in HTML files

### CSS

- Added built-in support for `sugarss` language
- Added `theme` (and `config`) helper hovers
- Added `@apply` class name hovers
- Added directive completion items with links to documentation
- Added `@tailwind` completion items (`preflight`/`base`, `utilities`, `components`, `screens`) with links to documentation
- Helper completion items that contain the `.` character will now insert square brackets when selected
- `@apply` completion list now excludes class names that are not compatible
- Added CSS syntax highlighting in `.vue` files ([#15](https://github.com/tailwindlabs/tailwindcss-intellisense/pull/15))

### JS(X)

- Completions now trigger when using backticks ([#50](https://github.com/tailwindlabs/tailwindcss-intellisense/pull/50), [#93](https://github.com/tailwindlabs/tailwindcss-intellisense/pull/93)):
  ```js
  const App = () => <div className={`_
  ```

## 0.2.0

- Support for Tailwind v1 via LSP 🎉
- Support for multi-root workspaces
- Support for reason, slim, edge, njk, svelte files (thanks [@nhducit](https://github.com/nhducit), [@wayness](https://github.com/wayness), [@mattwaler](https://github.com/mattwaler), [@guillaumebriday](https://github.com/guillaumebriday))
- Support for non-default Tailwind separators
- Add `@variants` completions
- Better support for dynamic class(Name) values in JSX
- Disables Emmet support by default. This can be enabled via the `tailwindCSS.emmetCompletions` setting

## 0.1.16

- add support for [EEx templates](https://hexdocs.pm/phoenix/templates.html), via [vscode-elixir](https://marketplace.visualstudio.com/items?itemName=mjmcloug.vscode-elixir) – thanks [@dhc02](https://github.com/dhc02)

## 0.1.15

- add support for [leaf](https://github.com/vapor/leaf) files ([#16](https://github.com/tailwindlabs/tailwindcss-intellisense/pull/16))

## 0.1.10

- add syntax definitions for `@apply` and `config()`<|MERGE_RESOLUTION|>--- conflicted
+++ resolved
@@ -2,11 +2,8 @@
 
 ## Prerelease
 
-<<<<<<< HEAD
+- Don't throw when requiring() packages that resolve to a path containing a `#` character ([#1235](https://github.com/tailwindlabs/tailwindcss-intellisense/pull/1235))
 - Fix syntax error when resetting multi-word theme key namespaces ([#1237](https://github.com/tailwindlabs/tailwindcss-intellisense/pull/1237))
-=======
-- Don't throw when requiring() packages that resolve to a path containing a `#` character ([#1235](https://github.com/tailwindlabs/tailwindcss-intellisense/pull/1235))
->>>>>>> eabd07e4
 
 # 0.14.7
 
