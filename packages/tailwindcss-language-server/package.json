{
  "name": "@tailwindcss/language-server",
  "description": "Tailwind CSS Language Server",
  "license": "MIT",
  "version": "0.0.7",
  "scripts": {
    "build": "npm run clean && npm run _esbuild && npm run hashbang",
    "_esbuild": "node ../../esbuild.js src/server.ts --outfile=bin/tailwindcss-language-server --external=pnpapi --minify",
    "clean": "rimraf bin",
    "hashbang": "node scripts/hashbang.mjs",
    "create-notices-file": "node scripts/createNoticesFile.mjs",
    "prepublishOnly": "npm run build"
  },
  "bin": {
    "tailwindcss-language-server": "./bin/tailwindcss-language-server"
  },
  "files": [
    "bin",
    "ThirdPartyNotices.txt"
  ],
  "publishConfig": {
    "access": "public"
  },
  "devDependencies": {
    "@parcel/watcher": "2.0.3",
    "@tailwindcss/aspect-ratio": "0.4.0",
    "@tailwindcss/forms": "0.4.0",
    "@tailwindcss/line-clamp": "0.3.0",
    "@tailwindcss/typography": "0.5.0",
    "@types/debounce": "1.2.0",
    "@types/node": "14.14.34",
<<<<<<< HEAD
    "@types/vscode": "1.66.0",
    "@vercel/ncc": "0.28.4",
=======
    "@types/vscode": "1.52.0",
>>>>>>> 6cffd7a5
    "builtin-modules": "3.2.0",
    "chokidar": "3.5.1",
    "color-name": "1.1.4",
    "culori": "0.20.1",
    "debounce": "1.2.0",
    "detective": "5.2.0",
    "dlv": "1.1.3",
    "dset": "2.0.1",
    "enhanced-resolve": "5.8.0",
    "fast-glob": "3.2.4",
    "find-up": "5.0.0",
    "jest": "25.5.4",
    "klona": "2.0.4",
    "license-checker": "25.0.1",
    "normalize-path": "3.0.0",
    "pkg-up": "3.1.0",
    "postcss": "8.3.9",
    "postcss-load-config": "3.0.1",
    "postcss-selector-parser": "6.0.2",
    "prettier": "2.3.0",
    "resolve": "1.20.0",
    "rimraf": "3.0.2",
    "semver": "7.3.2",
    "stack-trace": "0.0.10",
    "tailwindcss": "3.0.11",
    "terser": "4.6.12",
    "typescript": "4.2.4",
    "vscode-css-languageservice": "5.4.1",
    "vscode-languageserver": "7.0.0",
    "vscode-languageserver-textdocument": "1.0.1",
    "vscode-uri": "3.0.2"
  }
}<|MERGE_RESOLUTION|>--- conflicted
+++ resolved
@@ -29,12 +29,7 @@
     "@tailwindcss/typography": "0.5.0",
     "@types/debounce": "1.2.0",
     "@types/node": "14.14.34",
-<<<<<<< HEAD
     "@types/vscode": "1.66.0",
-    "@vercel/ncc": "0.28.4",
-=======
-    "@types/vscode": "1.52.0",
->>>>>>> 6cffd7a5
     "builtin-modules": "3.2.0",
     "chokidar": "3.5.1",
     "color-name": "1.1.4",
