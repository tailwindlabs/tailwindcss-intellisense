import './lib/env'
import {
  CompletionItem,
  CompletionList,
  CompletionParams,
  Connection,
  createConnection,
  DocumentColorParams,
  ColorInformation,
  ColorPresentation,
  Hover,
  InitializeParams,
  InitializeResult,
  TextDocumentPositionParams,
  TextDocuments,
  TextDocumentSyncKind,
  ColorPresentationParams,
  CodeActionParams,
  CodeAction,
  CompletionRequest,
  DocumentColorRequest,
  BulkRegistration,
  CodeActionRequest,
  BulkUnregistration,
  HoverRequest,
  DidChangeWatchedFilesNotification,
  FileChangeType,
  Disposable,
  TextDocumentIdentifier,
  DocumentLinkRequest,
  DocumentLinkParams,
  DocumentLink,
} from 'vscode-languageserver/node'
import { TextDocument } from 'vscode-languageserver-textdocument'
import { URI } from 'vscode-uri'
import { formatError, showError, SilentError } from './util/error'
import glob from 'fast-glob'
import normalizePath from 'normalize-path'
import * as path from 'path'
import * as os from 'os'
import * as fs from 'fs'
import type * as chokidar from 'chokidar'
import findUp from 'find-up'
import minimatch from 'minimatch'
import resolveFrom, { setPnpApi } from './util/resolveFrom'
import { AtRule, Container, Node, Result } from 'postcss'
import Module from 'module'
import Hook from './lib/hook'
import * as semver from 'tailwindcss-language-service/src/util/semver'
import dlv from 'dlv'
import { dset } from 'dset'
import pkgUp from 'pkg-up'
import stackTrace from 'stack-trace'
import extractClassNames from './lib/extractClassNames'
import { klona } from 'klona/full'
import { doHover } from 'tailwindcss-language-service/src/hoverProvider'
import {
  doComplete,
  resolveCompletionItem,
} from 'tailwindcss-language-service/src/completionProvider'
import {
  State,
  FeatureFlags,
  Settings,
  ClassNames,
  Variant,
} from 'tailwindcss-language-service/src/util/state'
import { provideDiagnostics } from './lsp/diagnosticsProvider'
import { doCodeActions } from 'tailwindcss-language-service/src/codeActions/codeActionProvider'
import { getDocumentColors } from 'tailwindcss-language-service/src/documentColorProvider'
import { getDocumentLinks } from 'tailwindcss-language-service/src/documentLinksProvider'
import { debounce } from 'debounce'
import { getModuleDependencies } from './util/getModuleDependencies'
import assert from 'assert'
// import postcssLoadConfig from 'postcss-load-config'
import * as parcel from './watcher/index.js'
import { generateRules } from 'tailwindcss-language-service/src/util/jit'
import { getColor } from 'tailwindcss-language-service/src/util/color'
import * as culori from 'culori'
import namedColors from 'color-name'
import tailwindPlugins from './lib/plugins'
import isExcluded from './util/isExcluded'
import { getFileFsPath, normalizeFileNameToFsPath } from './util/uri'
import { equal } from 'tailwindcss-language-service/src/util/array'
import preflight from 'tailwindcss/lib/css/preflight.css'
import merge from 'deepmerge'
import { getTextWithoutComments } from 'tailwindcss-language-service/src/util/doc'
import { CONFIG_GLOB, CSS_GLOB, PACKAGE_LOCK_GLOB } from './lib/constants'

// @ts-ignore
global.__preflight = preflight
new Function(
  'require',
  '__dirname',
  `
    let oldReadFileSync = require('fs').readFileSync
    require('fs').readFileSync = function (filename, ...args) {
      if (filename === require('path').join(__dirname, 'css/preflight.css')) {
        return global.__preflight
      }
      return oldReadFileSync(filename, ...args)
    }
  `
)(require, __dirname)

const TRIGGER_CHARACTERS = [
  // class attributes
  '"',
  "'",
  '`',
  // between class names
  ' ',
  // @apply and emmet-style
  '.',
  // config/theme helper
  '(',
  '[',
  // JIT "important" prefix
  '!',
  // JIT opacity modifiers
  '/',
] as const

const colorNames = Object.keys(namedColors)

const connection =
  process.argv.length <= 2 ? createConnection(process.stdin, process.stdout) : createConnection()

console.log = connection.console.log.bind(connection.console)
console.error = connection.console.error.bind(connection.console)

process.on('unhandledRejection', (e: any) => {
  connection.console.error(formatError(`Unhandled exception`, e))
})

function deletePropertyPath(obj: any, path: string | string[]): void {
  if (typeof path === 'string') {
    path = path.split('.')
  }

  for (let i = 0; i < path.length - 1; i++) {
    obj = obj[path[i]]
    if (typeof obj === 'undefined') {
      return
    }
  }

  delete obj[path.pop()]
}

function getConfigId(configPath: string, configDependencies: string[]): string {
  return JSON.stringify(
    [configPath, ...configDependencies].map((file) => [file, fs.statSync(file).mtimeMs])
  )
}

function first<T>(...options: Array<() => T>): T {
  for (let i = 0; i < options.length; i++) {
    let option = options[i]
    if (i === options.length - 1) {
      return option()
    } else {
      try {
        return option()
      } catch (_) {}
    }
  }
}

function firstOptional<T>(...options: Array<() => T>): T | undefined {
  for (let i = 0; i < options.length; i++) {
    let option = options[i]
    try {
      return option()
    } catch (_) {}
  }
}

interface ProjectService {
  enabled: () => boolean
  enable: () => void
  documentSelector: () => Array<DocumentSelector>
  state: State
  tryInit: () => Promise<void>
  dispose: () => Promise<void>
  onUpdateSettings: (settings: any) => void
  onFileEvents: (changes: Array<{ file: string; type: FileChangeType }>) => void
  onHover(params: TextDocumentPositionParams): Promise<Hover>
  onCompletion(params: CompletionParams): Promise<CompletionList>
  onCompletionResolve(item: CompletionItem): Promise<CompletionItem>
  provideDiagnostics(document: TextDocument): void
  provideDiagnosticsForce(document: TextDocument): void
  onDocumentColor(params: DocumentColorParams): Promise<ColorInformation[]>
  onColorPresentation(params: ColorPresentationParams): Promise<ColorPresentation[]>
  onCodeAction(params: CodeActionParams): Promise<CodeAction[]>
  onDocumentLinks(params: DocumentLinkParams): DocumentLink[]
}

type ProjectConfig = {
  folder: string
  configPath?: string
  documentSelector?: Array<DocumentSelector>
}

enum DocumentSelectorPriority {
  CONFIG_FILE = 0,
  CSS_FILE = 0,
  CONTENT_FILE = 1,
  CSS_DIRECTORY = 2,
  CONFIG_DIRECTORY = 3,
  ROOT_DIRECTORY = 4,
}
type DocumentSelector = { pattern: string; priority: DocumentSelectorPriority }

function getMode(config: any): unknown {
  if (typeof config.mode !== 'undefined') {
    return config.mode
  }
  if (Array.isArray(config.presets)) {
    for (let i = config.presets.length - 1; i >= 0; i--) {
      let mode = getMode(config.presets[i])
      if (typeof mode !== 'undefined') {
        return mode
      }
    }
  }
}

function deleteMode(config: any): void {
  delete config.mode
  if (Array.isArray(config.presets)) {
    for (let preset of config.presets) {
      deleteMode(preset)
    }
  }
}

const documentSettingsCache: Map<string, Settings> = new Map()
async function getConfiguration(uri?: string) {
  if (documentSettingsCache.has(uri)) {
    return documentSettingsCache.get(uri)
  }
  let [editor, tailwindCSS] = await Promise.all([
    connection.workspace.getConfiguration({
      section: 'editor',
      scopeUri: uri,
    }),
    connection.workspace.getConfiguration({
      section: 'tailwindCSS',
      scopeUri: uri,
    }),
  ])
  editor = isObject(editor) ? editor : {}
  tailwindCSS = isObject(tailwindCSS) ? tailwindCSS : {}

  let config: Settings = merge<Settings>(
    {
      editor: { tabSize: 2 },
      tailwindCSS: {
        emmetCompletions: false,
        classAttributes: ['class', 'className', 'ngClass'],
        codeActions: true,
        hovers: true,
        suggestions: true,
        validate: true,
        colorDecorators: true,
        rootFontSize: 16,
        lint: {
          cssConflict: 'warning',
          invalidApply: 'error',
          invalidScreen: 'error',
          invalidVariant: 'error',
          invalidConfigPath: 'error',
          invalidTailwindDirective: 'error',
          recommendedVariantOrder: 'warning',
        },
        showPixelEquivalents: true,
        includeLanguages: {},
        files: { exclude: ['**/.git/**', '**/node_modules/**', '**/.hg/**', '**/.svn/**'] },
        experimental: {
          classRegex: [],
          configFile: null,
        },
      },
    },
    { editor, tailwindCSS },
    { arrayMerge: (_destinationArray, sourceArray, _options) => sourceArray }
  )
  documentSettingsCache.set(uri, config)
  return config
}

function clearRequireCache(): void {
  Object.keys(require.cache).forEach((key) => {
    if (!key.endsWith('.node')) {
      delete require.cache[key]
    }
  })
  Object.keys((Module as any)._pathCache).forEach((key) => {
    delete (Module as any)._pathCache[key]
  })
}

function withoutLogs<T>(getter: () => T): T {
  let fns = {
    log: console.log,
    warn: console.warn,
    error: console.error,
  }
  for (let key in fns) {
    console[key] = () => {}
  }
  try {
    return getter()
  } finally {
    for (let key in fns) {
      console[key] = fns[key]
    }
  }
}

function withFallback<T>(getter: () => T, fallback: T): T {
  try {
    return getter()
  } catch (e) {
    return fallback
  }
}

function dirContains(dir: string, file: string): boolean {
  let relative = path.relative(dir, file)
  return !!relative && !relative.startsWith('..') && !path.isAbsolute(relative)
}

function changeAffectsFile(change: string, files: string[]): boolean {
  for (let file of files) {
    console.log({ change, file, contains: dirContains(change, file) })
    if (change === file || dirContains(change, file)) {
      return true
    }
  }
  return false
}

// We need to add parent directories to the watcher:
// https://github.com/microsoft/vscode/issues/60813
function getWatchPatternsForFile(file: string): string[] {
  let tmp: string
  let dir = path.dirname(file)
  let patterns: string[] = [file, dir]
  while (true) {
    dir = path.dirname((tmp = dir))
    if (tmp === dir) {
      break
    } else {
      patterns.push(dir)
    }
  }
  return patterns
}

async function createProjectService(
  projectConfig: ProjectConfig,
  connection: Connection,
  params: InitializeParams,
  documentService: DocumentService,
  updateCapabilities: () => void,
  checkOpenDocuments: () => void,
  refreshDiagnostics: () => void,
  watchPatterns: (patterns: string[]) => void,
  initialTailwindVersion: string
): Promise<ProjectService> {
  let enabled = false
  const folder = projectConfig.folder
  const disposables: Array<Disposable | Promise<Disposable>> = []
  let documentSelector = projectConfig.documentSelector

  let state: State = {
    enabled: false,
    editor: {
      connection,
      folder,
      userLanguages: params.initializationOptions.userLanguages
        ? params.initializationOptions.userLanguages
        : {},
      // TODO
      capabilities: {
        configuration: true,
        diagnosticRelatedInformation: true,
      },
      documents: documentService.documents,
      getConfiguration,
      getDocumentSymbols: (uri: string) => {
        return connection.sendRequest('@/tailwindCSS/getDocumentSymbols', { uri })
      },
      async readDirectory(document, directory) {
        try {
          directory = path.resolve(path.dirname(getFileFsPath(document.uri)), directory)
          let dirents = await fs.promises.readdir(directory, { withFileTypes: true })
          let result: Array<[string, { isDirectory: boolean }] | null> = await Promise.all(
            dirents.map(async (dirent) => {
              let isDirectory = dirent.isDirectory()
              return (await isExcluded(
                state,
                document,
                path.join(directory, dirent.name, isDirectory ? '/' : '')
              ))
                ? null
                : [dirent.name, { isDirectory }]
            })
          )
          return result.filter((item) => item !== null)
        } catch {
          return []
        }
      },
    },
  }

  if (projectConfig.configPath) {
    let deps = []
    try {
      deps = getModuleDependencies(projectConfig.configPath)
    } catch {}
    watchPatterns([
      ...getWatchPatternsForFile(projectConfig.configPath),
      ...deps.flatMap((dep) => getWatchPatternsForFile(dep)),
    ])
  }

  function log(...args: string[]): void {
    console.log(
      `[${path.relative(projectConfig.folder, projectConfig.configPath)}] ${args.join(' ')}`
    )
  }

  function onFileEvents(changes: Array<{ file: string; type: FileChangeType }>): void {
    let needsInit = false
    let needsRebuild = false

    for (let change of changes) {
      let file = normalizePath(change.file)

      let isConfigFile = changeAffectsFile(file, [projectConfig.configPath])
      let isDependency = changeAffectsFile(change.file, state.dependencies ?? [])
      let isPackageFile = minimatch(file, `**/${PACKAGE_LOCK_GLOB}`, { dot: true })

      if (!isConfigFile && !isDependency && !isPackageFile) continue

      if (!enabled) {
        if (projectConfig.configPath && (isConfigFile || isDependency)) {
          documentSelector = [
            ...documentSelector.filter(
              ({ priority }) => priority !== DocumentSelectorPriority.CONTENT_FILE
            ),
            ...getContentDocumentSelectorFromConfigFile(
              projectConfig.configPath,
              initialTailwindVersion,
              projectConfig.folder
            ),
          ]

          checkOpenDocuments()
        }
        continue
      }

      if (change.type === FileChangeType.Created) {
        log('File created:', change.file)
        needsInit = true
        break
      } else if (change.type === FileChangeType.Changed) {
        log('File changed:', change.file)
        if (!state.enabled || isPackageFile) {
          needsInit = true
          break
        } else {
          needsRebuild = true
        }
      } else if (change.type === FileChangeType.Deleted) {
        log('File deleted:', change.file)
        if (!state.enabled || isConfigFile || isPackageFile) {
          needsInit = true
          break
        } else {
          needsRebuild = true
        }
      }
    }

    if (needsInit) {
      tryInit()
    } else if (needsRebuild) {
      tryRebuild()
    }
  }

  function resetState(): void {
    // clearAllDiagnostics(state)
    Object.keys(state).forEach((key) => {
      // Keep `dependencies` to ensure that they are still watched
      if (key !== 'editor' && key !== 'dependencies') {
        delete state[key]
      }
    })
    state.enabled = false
    refreshDiagnostics()
    updateCapabilities()
  }

  async function tryInit() {
    if (!enabled) {
      return
    }
    try {
      await init()
    } catch (error) {
      resetState()
      showError(connection, error)
    }
  }

  async function tryRebuild() {
    if (!enabled) {
      return
    }
    try {
      await rebuild()
    } catch (error) {
      resetState()
      showError(connection, error)
    }
  }

  async function init() {
    log('Initializing...')

    clearRequireCache()

    let configPath = projectConfig.configPath

    if (!configPath) {
      throw new SilentError('No config file found.')
    }

    watchPatterns(getWatchPatternsForFile(configPath))

    const pnpPath = findUp.sync(
      (dir) => {
        let pnpFile = path.join(dir, '.pnp.js')
        if (findUp.sync.exists(pnpFile)) {
          return pnpFile
        }
        pnpFile = path.join(dir, '.pnp.cjs')
        if (findUp.sync.exists(pnpFile)) {
          return pnpFile
        }
        if (dir === folder) {
          return findUp.stop
        }
      },
      { cwd: folder }
    )

    if (pnpPath) {
      let pnpApi = require(pnpPath)
      pnpApi.setup()
      setPnpApi(pnpApi)
    }

    const configDependencies = getModuleDependencies(configPath)
    const configId = getConfigId(configPath, configDependencies)
    const configDir = path.dirname(configPath)
    let tailwindcss: any
    let postcss: any
    let postcssSelectorParser: any
    let jitModules: typeof state.modules.jit
    let tailwindcssVersion: string | undefined
    let postcssVersion: string | undefined
    let pluginVersions: string | undefined
    let browserslist: string[] | undefined
    let resolveConfigFn: (config: any) => any
    let featureFlags: FeatureFlags = { future: [], experimental: [] }
    let applyComplexClasses: any

    try {
      const tailwindcssPath = resolveFrom(configDir, 'tailwindcss')
      const tailwindcssPkgPath = resolveFrom(configDir, 'tailwindcss/package.json')
      const tailwindDir = path.dirname(tailwindcssPkgPath)

      const postcssPath = resolveFrom(tailwindDir, 'postcss')
      const postcssPkgPath = resolveFrom(tailwindDir, 'postcss/package.json')
      const postcssDir = path.dirname(postcssPkgPath)
      const postcssSelectorParserPath = resolveFrom(tailwindDir, 'postcss-selector-parser')

      postcssVersion = require(postcssPkgPath).version
      tailwindcssVersion = require(tailwindcssPkgPath).version

      pluginVersions = Object.keys(tailwindPlugins)
        .map((plugin) => {
          try {
            return require(resolveFrom(configDir, `${plugin}/package.json`)).version
          } catch (_) {
            return ''
          }
        })
        .join(',')

      if (
        state.enabled &&
        postcssVersion === state.modules.postcss.version &&
        tailwindcssVersion === state.modules.tailwindcss.version &&
        pluginVersions === state.pluginVersions &&
        configPath === state.configPath &&
        configId === state.configId
      ) {
        return
      }

      log(`Loaded Tailwind CSS config file: ${configPath}`)

      postcss = require(postcssPath)
      postcssSelectorParser = require(postcssSelectorParserPath)
      log(`Loaded postcss v${postcssVersion}: ${postcssDir}`)

      tailwindcss = require(tailwindcssPath)
      log(`Loaded tailwindcss v${tailwindcssVersion}: ${tailwindDir}`)

      try {
        resolveConfigFn = require(resolveFrom(tailwindDir, './resolveConfig.js'))
      } catch (_) {
        try {
          const resolveConfig = require(resolveFrom(tailwindDir, './lib/util/resolveConfig.js'))
          const defaultConfig = require(resolveFrom(tailwindDir, './stubs/defaultConfig.stub.js'))
          resolveConfigFn = (config) => resolveConfig([config, defaultConfig])
        } catch (_) {
          try {
            const resolveConfig = require(resolveFrom(
              tailwindDir,
              './lib/util/mergeConfigWithDefaults.js'
            ))
            const defaultConfig = require(resolveFrom(tailwindDir, './defaultConfig.js'))
            resolveConfigFn = (config) => resolveConfig(config, defaultConfig())
          } catch (_) {
            throw Error('Failed to load resolveConfig function.')
          }
        }
      }

      if (semver.gte(tailwindcssVersion, '1.4.0') && semver.lte(tailwindcssVersion, '1.99.0')) {
        const browserslistPath = resolveFrom(tailwindDir, 'browserslist')
        // TODO: set path to nearest dir with package.json?
        browserslist = require(browserslistPath)(undefined, { path: folder })
      }

      if (semver.gte(tailwindcssVersion, '1.99.0')) {
        applyComplexClasses = firstOptional(() =>
          require(resolveFrom(tailwindDir, './lib/lib/substituteClassApplyAtRules'))
        )
      } else if (semver.gte(tailwindcssVersion, '1.7.0')) {
        applyComplexClasses = require(resolveFrom(tailwindDir, './lib/flagged/applyComplexClasses'))
      }

      try {
        featureFlags = require(resolveFrom(tailwindDir, './lib/featureFlags.js')).default
      } catch (_) {}

      // stubs
      let tailwindDirectives = new Set()
      let root = postcss.root()
      let result = { opts: {}, messages: [] }
      let registerDependency = () => {}

      try {
        let createContext = first(
          () => {
            let createContextFn = require(resolveFrom(
              configDir,
              'tailwindcss/lib/lib/setupContextUtils'
            )).createContext
            assert.strictEqual(typeof createContextFn, 'function')
            return (state) => createContextFn(state.config)
          },
          () => {
            let createContextFn = require(resolveFrom(
              configDir,
              'tailwindcss/lib/jit/lib/setupContextUtils'
            )).createContext
            assert.strictEqual(typeof createContextFn, 'function')
            return (state) => createContextFn(state.config)
          },
          // TODO: the next two are canary releases only so can probably be removed
          () => {
            let setupTrackingContext = require(resolveFrom(
              configDir,
              'tailwindcss/lib/jit/lib/setupTrackingContext'
            )).default
            assert.strictEqual(typeof setupTrackingContext, 'function')
            return (state) =>
              setupTrackingContext(
                state.configPath,
                tailwindDirectives,
                registerDependency
              )(result, root)
          },
          () => {
            let setupContext = require(resolveFrom(
              configDir,
              'tailwindcss/lib/jit/lib/setupContext'
            )).default
            assert.strictEqual(typeof setupContext, 'function')
            return (state) => setupContext(state.configPath, tailwindDirectives)(result, root)
          }
        )

        jitModules = {
          generateRules: {
            module: first(
              () =>
                require(resolveFrom(configDir, 'tailwindcss/lib/lib/generateRules')).generateRules,
              () =>
                require(resolveFrom(configDir, 'tailwindcss/lib/jit/lib/generateRules'))
                  .generateRules
            ),
          },
          createContext: {
            module: createContext,
          },
          expandApplyAtRules: {
            module: first(
              () =>
                require(resolveFrom(configDir, 'tailwindcss/lib/lib/expandApplyAtRules')).default,
              () =>
                require(resolveFrom(configDir, 'tailwindcss/lib/jit/lib/expandApplyAtRules'))
                  .default
            ),
          },
        }
      } catch (_) {
        try {
          let setupContext = require(resolveFrom(configDir, 'tailwindcss/jit/lib/setupContext'))

          jitModules = {
            generateRules: {
              module: require(resolveFrom(configDir, 'tailwindcss/jit/lib/generateRules'))
                .generateRules,
            },
            createContext: {
              module: (state) => setupContext(state.configPath, tailwindDirectives)(result, root),
            },
            expandApplyAtRules: {
              module: require(resolveFrom(configDir, 'tailwindcss/jit/lib/expandApplyAtRules')),
            },
          }
        } catch (_) {}
      }
    } catch (error) {
      tailwindcss = require('tailwindcss')
      resolveConfigFn = require('tailwindcss/resolveConfig')
      postcss = require('postcss')
      tailwindcssVersion = require('tailwindcss/package.json').version
      postcssVersion = require('postcss/package.json').version
      postcssSelectorParser = require('postcss-selector-parser')
      jitModules = {
        generateRules: { module: require('tailwindcss/lib/lib/generateRules').generateRules },
        createContext: {
          module: (state) =>
            require('tailwindcss/lib/lib/setupContextUtils').createContext(state.config),
        },
        expandApplyAtRules: {
          module: require('tailwindcss/lib/lib/expandApplyAtRules').default,
        },
      }
      log('Failed to load workspace modules.')
      log(`Using bundled version of \`tailwindcss\`: v${tailwindcssVersion}`)
      log(`Using bundled version of \`postcss\`: v${postcssVersion}`)
    }

    state.configPath = configPath
    state.modules = {
      tailwindcss: { version: tailwindcssVersion, module: tailwindcss },
      postcss: { version: postcssVersion, module: postcss },
      postcssSelectorParser: { module: postcssSelectorParser },
      resolveConfig: { module: resolveConfigFn },
      jit: jitModules,
    }
    state.browserslist = browserslist
    state.featureFlags = featureFlags
    state.version = tailwindcssVersion
    state.pluginVersions = pluginVersions

    try {
      state.corePlugins = Object.keys(
        require(resolveFrom(path.dirname(state.configPath), 'tailwindcss/lib/plugins/index.js'))
      )
    } catch (_) {}

    if (applyComplexClasses && !applyComplexClasses.default.__patched) {
      let _applyComplexClasses = applyComplexClasses.default
      applyComplexClasses.default = (config, ...args) => {
        if (state.jit) {
          return state.modules.jit.expandApplyAtRules.module(state.jitContext)
        }

        let configClone = klona(config)
        configClone.separator = typeof state.separator === 'undefined' ? ':' : state.separator

        let fn = _applyComplexClasses(configClone, ...args)

        return async (css) => {
          css.walkRules((rule) => {
            const newSelector = rule.selector.replace(/__TWSEP__(.*?)__TWSEP__/g, '$1')
            if (newSelector !== rule.selector) {
              rule.before(
                postcss.comment({
                  text: '__ORIGINAL_SELECTOR__:' + rule.selector,
                })
              )
              rule.selector = newSelector
            }
          })

          await fn(css)

          css.walkComments((comment) => {
            if (comment.text.startsWith('__ORIGINAL_SELECTOR__:')) {
              comment.next().selector = comment.text.replace(/^__ORIGINAL_SELECTOR__:/, '')
              comment.remove()
            }
          })

          return css
        }
      }
      applyComplexClasses.default.__patched = true
    }

    // state.postcssPlugins = { before: [], after: [] }

    // try {
    //   let { plugins: postcssPlugins } = await postcssLoadConfig({ cwd: folder }, state.configPath)
    //   let tailwindIndex = postcssPlugins.findIndex((p) => {
    //     if (typeof p === 'function') {
    //       return (p as any)().postcssPlugin === 'tailwindcss'
    //     }
    //     return (p as any).postcssPlugin === 'tailwindcss'
    //   })
    //   console.log({ postcssPlugins })
    //   if (tailwindIndex !== -1) {
    //     console.log('here')
    //     state.postcssPlugins = {
    //       before: postcssPlugins.slice(0, tailwindIndex),
    //       after: postcssPlugins.slice(tailwindIndex + 1),
    //     }
    //   }
    // } catch (_error) {
    //   console.log(_error)
    // }

    await tryRebuild()
  }

  async function rebuild() {
    log('Building...')

    clearRequireCache()

    const { tailwindcss, postcss, resolveConfig } = state.modules
    const sepLocation = semver.gte(tailwindcss.version, '0.99.0')
      ? ['separator']
      : ['options', 'separator']
    let presetVariants: any[] = []
    let originalConfig: any

    let isV3 = semver.gte(tailwindcss.version, '2.99.0')

    let hook = new Hook(fs.realpathSync(state.configPath), (exports) => {
      originalConfig = klona(exports)

      let separator = dlv(exports, sepLocation)
      if (typeof separator !== 'string') {
        separator = ':'
      }
      dset(exports, sepLocation, `__TWSEP__${separator}__TWSEP__`)
      exports[isV3 ? 'content' : 'purge'] = []

      let mode = getMode(exports)
      deleteMode(exports)

      let isJit = isV3 || (state.modules.jit && mode === 'jit')

      if (isJit) {
        state.jit = true
        exports.variants = []

        if (Array.isArray(exports.presets)) {
          for (let preset of exports.presets) {
            presetVariants.push(preset.variants)
            preset.variants = []
          }
        }
      } else {
        state.jit = false
      }

      if (state.corePlugins) {
        let corePluginsConfig = {}
        for (let pluginName of state.corePlugins) {
          corePluginsConfig[pluginName] = true
        }
        exports.corePlugins = corePluginsConfig
      }

      // inject JIT `matchUtilities` function
      if (Array.isArray(exports.plugins)) {
        exports.plugins = exports.plugins.map((plugin) => {
          if (plugin.__isOptionsFunction) {
            plugin = plugin()
          }
          if (typeof plugin === 'function') {
            let newPlugin = (...args) => {
              if (!args[0].matchUtilities) {
                args[0].matchUtilities = () => {}
              }
              return plugin(...args)
            }
            // @ts-ignore
            newPlugin.__intellisense_cache_bust = Math.random()
            return newPlugin
          }
          if (plugin.handler) {
            return {
              ...plugin,
              handler: (...args) => {
                if (!args[0].matchUtilities) {
                  args[0].matchUtilities = () => {}
                }
                return plugin.handler(...args)
              },
              __intellisense_cache_bust: Math.random(),
            }
          }
          return plugin
        })
      }

      return exports
    })

    try {
      require(state.configPath)
    } catch (error) {
      hook.unhook()
      throw error
    }

    if (!originalConfig) {
      throw new SilentError(`Failed to load config file: ${state.configPath}`)
    }

    /////////////////////
    documentSelector = [
      ...documentSelector.filter(
        ({ priority }) => priority !== DocumentSelectorPriority.CONTENT_FILE
      ),
      ...getContentDocumentSelectorFromConfigFile(
        state.configPath,
        tailwindcss.version,
        projectConfig.folder,
        originalConfig
      ),
    ]
    //////////////////////

    try {
      state.config = resolveConfig.module(originalConfig)
      state.separator = state.config.separator

      if (state.jit) {
        state.jitContext = state.modules.jit.createContext.module(state)
        state.jitContext.tailwindConfig.separator = state.config.separator
        if (state.jitContext.getClassList) {
          state.classList = state.jitContext
            .getClassList()
            .filter((className) => className !== '*')
            .map((className) => {
              return [className, { color: getColor(state, className) }]
            })
        }
      } else {
        delete state.jitContext
        delete state.classList
      }
    } catch (error) {
      hook.unhook()
      throw error
    }

    let postcssResult: Result

    if (state.classList) {
      hook.unhook()
    } else {
      try {
        postcssResult = await postcss
          .module([
            // ...state.postcssPlugins.before.map((x) => x()),
            tailwindcss.module(state.configPath),
            // ...state.postcssPlugins.after.map((x) => x()),
          ])
          .process(
            [
              semver.gte(tailwindcss.version, '0.99.0') ? 'base' : 'preflight',
              'components',
              'utilities',
            ]
              .map((x) => `/*__tw_intellisense_layer_${x}__*/\n@tailwind ${x};`)
              .join('\n'),
            {
              from: undefined,
            }
          )
      } catch (error) {
        throw error
      } finally {
        hook.unhook()
      }
    }

    // if (state.dependencies) {
    //   chokidarWatcher?.unwatch(state.dependencies)
    // }
    state.dependencies = getModuleDependencies(state.configPath)
    // chokidarWatcher?.add(state.dependencies)
    watchPatterns((state.dependencies ?? []).flatMap((dep) => getWatchPatternsForFile(dep)))

    state.configId = getConfigId(state.configPath, state.dependencies)

    state.plugins = await getPlugins(originalConfig)
    if (postcssResult) {
      state.classNames = (await extractClassNames(postcssResult.root)) as ClassNames
    }
    state.variants = getVariants(state)

    let screens = dlv(state.config, 'theme.screens', dlv(state.config, 'screens', {}))
    state.screens = isObject(screens) ? Object.keys(screens) : []

    state.enabled = true

    // updateAllDiagnostics(state)
    refreshDiagnostics()

    updateCapabilities()
  }

  return {
    enabled() {
      return enabled
    },
    enable() {
      enabled = true
    },
    state,
    documentSelector() {
      return documentSelector
    },
    tryInit,
    async dispose() {
      state = { enabled: false }
      for (let disposable of disposables) {
        ;(await disposable).dispose()
      }
    },
    async onUpdateSettings(settings: any): Promise<void> {
      if (state.enabled) {
        refreshDiagnostics()
      }
      if (settings.editor.colorDecorators) {
        updateCapabilities()
      } else {
        connection.sendNotification('@/tailwindCSS/clearColors')
      }
    },
    onFileEvents,
    async onHover(params: TextDocumentPositionParams): Promise<Hover> {
      return withFallback(async () => {
        if (!state.enabled) return null
        let document = documentService.getDocument(params.textDocument.uri)
        if (!document) return null
        let settings = await state.editor.getConfiguration(document.uri)
        if (!settings.tailwindCSS.hovers) return null
        if (await isExcluded(state, document)) return null
        return doHover(state, document, params.position)
      }, null)
    },
    async onCompletion(params: CompletionParams): Promise<CompletionList> {
      return withFallback(async () => {
        if (!state.enabled) return null
        let document = documentService.getDocument(params.textDocument.uri)
        if (!document) return null
        let settings = await state.editor.getConfiguration(document.uri)
        if (!settings.tailwindCSS.suggestions) return null
        if (await isExcluded(state, document)) return null
        let result = await doComplete(state, document, params.position, params.context)
        if (!result) return result
        return {
          isIncomplete: result.isIncomplete,
          items: result.items.map((item) => ({
            ...item,
            data: { projectKey: JSON.stringify(projectConfig), originalData: item.data },
          })),
        }
      }, null)
    },
    onCompletionResolve(item: CompletionItem): Promise<CompletionItem> {
      return withFallback(() => {
        if (!state.enabled) return null
        return resolveCompletionItem(state, { ...item, data: item.data?.originalData })
      }, null)
    },
    async onCodeAction(params: CodeActionParams): Promise<CodeAction[]> {
      return withFallback(async () => {
        if (!state.enabled) return null
        let document = documentService.getDocument(params.textDocument.uri)
        if (!document) return null
        let settings = await state.editor.getConfiguration(document.uri)
        if (!settings.tailwindCSS.codeActions) return null
        return doCodeActions(state, params)
      }, null)
    },
    onDocumentLinks(params: DocumentLinkParams): DocumentLink[] {
      if (!state.enabled) return null
      let document = documentService.getDocument(params.textDocument.uri)
      if (!document) return null
      return getDocumentLinks(state, document, (linkPath) =>
        URI.file(path.resolve(path.dirname(URI.parse(document.uri).fsPath), linkPath)).toString()
      )
    },
    provideDiagnostics: debounce((document: TextDocument) => {
      if (!state.enabled) return
      provideDiagnostics(state, document)
    }, 500),
    provideDiagnosticsForce: (document: TextDocument) => {
      if (!state.enabled) return
      provideDiagnostics(state, document)
    },
    async onDocumentColor(params: DocumentColorParams): Promise<ColorInformation[]> {
      return withFallback(async () => {
        if (!state.enabled) return []
        let document = documentService.getDocument(params.textDocument.uri)
        if (!document) return []
        if (await isExcluded(state, document)) return null
        return getDocumentColors(state, document)
      }, null)
    },
    async onColorPresentation(params: ColorPresentationParams): Promise<ColorPresentation[]> {
      let document = documentService.getDocument(params.textDocument.uri)
      if (!document) return []
      let className = document.getText(params.range)
      let match = className.match(
        new RegExp(`-\\[(${colorNames.join('|')}|(?:(?:#|rgba?\\(|hsla?\\())[^\\]]+)\\]$`, 'i')
      )
      // let match = className.match(/-\[((?:#|rgba?\(|hsla?\()[^\]]+)\]$/i)
      if (match === null) return []

      let currentColor = match[1]

      let isNamedColor = colorNames.includes(currentColor)

      let color: culori.RgbColor = {
        mode: 'rgb',
        r: params.color.red,
        g: params.color.green,
        b: params.color.blue,
        alpha: params.color.alpha,
      }

      let hexValue = culori.formatHex8(color)

      if (!isNamedColor && (currentColor.length === 4 || currentColor.length === 5)) {
        let [, ...chars] =
          hexValue.match(/^#([a-f\d])\1([a-f\d])\2([a-f\d])\3(?:([a-f\d])\4)?$/i) ?? []
        if (chars.length) {
          hexValue = `#${chars.filter(Boolean).join('')}`
        }
      }

      if (hexValue.length === 5) {
        hexValue = hexValue.replace(/f$/, '')
      } else if (hexValue.length === 9) {
        hexValue = hexValue.replace(/ff$/, '')
      }

      let prefix = className.substr(0, match.index)

      return [
        hexValue,
        culori.formatRgb(color).replace(/ /g, ''),
        culori
          .formatHsl(color)
          .replace(/ /g, '')
          // round numbers
          .replace(/\d+\.\d+(%?)/g, (value, suffix) => `${Math.round(parseFloat(value))}${suffix}`),
      ].map((value) => ({ label: `${prefix}-[${value}]` }))
    },
  }
}

function isObject(value: unknown): boolean {
  return Object.prototype.toString.call(value) === '[object Object]'
}

type SimplePlugin = (api: any) => {}
type WrappedPlugin = { handler: (api: any) => {} }
type Plugin = SimplePlugin | WrappedPlugin

function runPlugin(
  plugin: Plugin,
  state: State,
  apiOverrides: Record<string, Function> = {}
): void {
  let config = state.config
  let postcss = state.modules.postcss.module
  let browserslist = state.browserslist

  const browserslistTarget = browserslist && browserslist.includes('ie 11') ? 'ie11' : 'relaxed'
  const pluginFn = typeof plugin === 'function' ? plugin : plugin.handler

  try {
    pluginFn({
      addUtilities: () => {},
      addComponents: () => {},
      addBase: () => {},
      matchUtilities: () => {},
      addVariant: () => {},
      e: (x) => x,
      prefix: (x) => x,
      theme: (path, defaultValue) => dlv(config, `theme.${path}`, defaultValue),
      variants: () => [],
      config: (path, defaultValue) => dlv(config, path, defaultValue),
      corePlugins: (path) => {
        if (Array.isArray(config.corePlugins)) {
          return config.corePlugins.includes(path)
        }
        return dlv(config, `corePlugins.${path}`, true)
      },
      target: (path) => {
        if (typeof config.target === 'string') {
          return config.target === 'browserslist' ? browserslistTarget : config.target
        }
        const [defaultTarget, targetOverrides] = dlv(config, 'target')
        const target = dlv(targetOverrides, path, defaultTarget)
        return target === 'browserslist' ? browserslistTarget : target
      },
      postcss,
      ...apiOverrides,
    })
  } catch (_) {}
}

function isAtRule(node: Node): node is AtRule {
  return node.type === 'atrule'
}

function getVariants(state: State): Array<Variant> {
  if (state.jitContext?.getVariants) {
    return state.jitContext.getVariants()
  }

  if (state.jit) {
    let result: Array<Variant> = []
    // [name, [sort, fn]]
    // [name, [[sort, fn]]]
    Array.from(state.jitContext.variantMap as Map<string, [any, any]>).forEach(
      ([variantName, variantFnOrFns]) => {
        result.push({
          name: variantName,
          values: [],
          isArbitrary: false,
          hasDash: true,
          selectors: () => {
            function escape(className: string): string {
              let node = state.modules.postcssSelectorParser.module.className()
              node.value = className
              return dlv(node, 'raws.value', node.value)
            }

            let fns = (Array.isArray(variantFnOrFns[0]) ? variantFnOrFns : [variantFnOrFns]).map(
              ([_sort, fn]) => fn
            )

            let placeholder = '__variant_placeholder__'

            let root = state.modules.postcss.module.root({
              nodes: [
                state.modules.postcss.module.rule({
                  selector: `.${escape(placeholder)}`,
                  nodes: [],
                }),
              ],
            })

            let classNameParser = state.modules.postcssSelectorParser.module((selectors) => {
              return selectors.first.filter(({ type }) => type === 'class').pop().value
            })

            function getClassNameFromSelector(selector) {
              return classNameParser.transformSync(selector)
            }

            function modifySelectors(modifierFunction) {
              root.each((rule) => {
                if (rule.type !== 'rule') {
                  return
                }

                rule.selectors = rule.selectors.map((selector) => {
                  return modifierFunction({
                    get className() {
                      return getClassNameFromSelector(selector)
                    },
                    selector,
                  })
                })
              })
              return root
            }

            let definitions = []

            for (let fn of fns) {
              let definition: string
              let container = root.clone()
              let returnValue = fn({
                container,
                separator: state.separator,
                modifySelectors,
                format: (def: string) => {
                  definition = def.replace(/:merge\(([^)]+)\)/g, '$1')
                },
                wrap: (rule: Container) => {
                  if (isAtRule(rule)) {
                    definition = `@${rule.name} ${rule.params}`
                  }
                },
              })

<<<<<<< HEAD
        let definitions = []

        for (let fn of fns) {
          let definition: string
          let container = root.clone()
          let returnValue = withoutLogs(() =>
            fn({
              container,
              separator: state.separator,
              modifySelectors,
              format: (def: string) => {
                definition = def.replace(/:merge\(([^)]+)\)/g, '$1')
              },
              wrap: (rule: Container) => {
                if (isAtRule(rule)) {
                  definition = `@${rule.name} ${rule.params}`
                }
              },
            })
          )

          if (!definition) {
            definition = returnValue
          }
=======
              if (!definition) {
                definition = returnValue
              }
>>>>>>> 875cb6f3

              if (definition) {
                definitions.push(definition)
                continue
              }

              container.walkDecls((decl) => {
                decl.remove()
              })

              definition = container
                .toString()
                .replace(`.${escape(`${variantName}:${placeholder}`)}`, '&')
                .replace(/(?<!\\)[{}]/g, '')
                .replace(/\s*\n\s*/g, ' ')
                .trim()

              if (!definition.includes(placeholder)) {
                definitions.push(definition)
              }
            }

            return definitions
          },
        })
      }
    )

    return result
  }

  let config = state.config
  let tailwindcssVersion = state.modules.tailwindcss.version

  let variants = ['responsive', 'hover']
  semver.gte(tailwindcssVersion, '0.3.0') && variants.push('focus', 'group-hover')
  semver.gte(tailwindcssVersion, '0.5.0') && variants.push('active')
  semver.gte(tailwindcssVersion, '0.7.0') && variants.push('focus-within')
  semver.gte(tailwindcssVersion, '1.0.0-beta.1') && variants.push('default')
  semver.gte(tailwindcssVersion, '1.1.0') &&
    variants.push('first', 'last', 'odd', 'even', 'disabled', 'visited')
  semver.gte(tailwindcssVersion, '1.3.0') && variants.push('group-focus')
  semver.gte(tailwindcssVersion, '1.5.0') && variants.push('focus-visible', 'checked')
  semver.gte(tailwindcssVersion, '1.6.0') && variants.push('motion-safe', 'motion-reduce')
  semver.gte(tailwindcssVersion, '2.0.0-alpha.1') && variants.push('dark')

  let plugins = Array.isArray(config.plugins) ? config.plugins : []

  plugins.forEach((plugin) => {
    runPlugin(plugin, state, {
      addVariant: (name) => {
        variants.push(name)
      },
    })
  })

  return variants.map((variant) => ({
    name: variant,
    values: [],
    isArbitrary: false,
    hasDash: true,
    selectors: () => [],
  }))
}

async function getPlugins(config: any) {
  let plugins = config.plugins

  if (!Array.isArray(plugins)) {
    return []
  }

  return Promise.all(
    plugins.map(async (plugin) => {
      let pluginConfig = plugin.config
      if (!isObject(pluginConfig)) {
        pluginConfig = {}
      }

      let contributes = {
        theme: isObject(pluginConfig.theme) ? Object.keys(pluginConfig.theme) : [],
        variants: isObject(pluginConfig.variants) ? Object.keys(pluginConfig.variants) : [],
      }

      const fn = plugin.handler || plugin
      const fnName =
        typeof fn.name === 'string' && fn.name !== 'handler' && fn.name !== '' ? fn.name : null

      try {
        fn()
      } catch (e) {
        const trace = stackTrace.parse(e)
        if (trace.length === 0) {
          return {
            name: fnName,
          }
        }
        const file = trace[0].fileName
        const dir = path.dirname(file)
        let pkgPath = pkgUp.sync({ cwd: dir })
        if (!pkgPath) {
          return {
            name: fnName,
          }
        }
        let pkg: any
        try {
          pkg = require(pkg)
        } catch (_) {
          return {
            name: fnName,
          }
        }
        if (pkg.name && path.resolve(dir, pkg.main || 'index.js') === file) {
          return {
            name: pkg.name,
            homepage: pkg.homepage,
            contributes,
          }
        }
      }
      return {
        name: fnName,
      }
    })
  )
  // try {
  //   return reimport(resolveFrom(tailwindDir, './lib/corePlugins.js'))
  //   return require('./lib/corePlugins.js', tailwindBase).default({
  //     corePlugins: resolvedConfig.corePlugins,
  //   })
  // } catch (_) {
  //   return []
  // }
}

async function getConfigFileFromCssFile(cssFile: string): Promise<string | null> {
  let css = getTextWithoutComments(await fs.promises.readFile(cssFile, 'utf8'), 'css')
  let match = css.match(/(?:\b|^)@config\s*(?<config>'[^']+'|"[^"]+")/)
  if (!match) {
    return null
  }
  return path.resolve(path.dirname(cssFile), match.groups.config.slice(1, -1))
}

function getPackageRoot(cwd: string, rootDir: string) {
  try {
    let pkgJsonPath = findUp.sync(
      (dir) => {
        let pkgJson = path.join(dir, 'package.json')
        if (findUp.sync.exists(pkgJson)) {
          return pkgJson
        }
        if (dir === rootDir) {
          return findUp.stop
        }
      },
      { cwd }
    )
    return pkgJsonPath ? path.dirname(pkgJsonPath) : rootDir
  } catch {
    return rootDir
  }
}

function getContentDocumentSelectorFromConfigFile(
  configPath: string,
  tailwindVersion: string,
  rootDir: string,
  actualConfig?: any
): DocumentSelector[] {
  let config = actualConfig ?? require(configPath)
  let contentConfig: unknown = config.content?.files ?? config.content
  let content = Array.isArray(contentConfig) ? contentConfig : []
  let relativeEnabled = semver.gte(tailwindVersion, '3.2.0')
    ? config.future?.relativeContentPathsByDefault || config.content?.relative
    : false
  let contentBase: string
  if (relativeEnabled) {
    contentBase = path.dirname(configPath)
  } else {
    contentBase = getPackageRoot(path.dirname(configPath), rootDir)
  }
  return content
    .filter((item): item is string => typeof item === 'string')
    .map((item) =>
      item.startsWith('!')
        ? `!${path.resolve(contentBase, item.slice(1))}`
        : path.resolve(contentBase, item)
    )
    .map((item) => ({
      pattern: normalizePath(item),
      priority: DocumentSelectorPriority.CONTENT_FILE,
    }))
}

class TW {
  private initialized = false
  private lspHandlersAdded = false
  private workspaces: Map<string, { name: string; workspaceFsPath: string }>
  private projects: Map<string, ProjectService>
  private documentService: DocumentService
  public initializeParams: InitializeParams
  private registrations: Promise<BulkUnregistration>
  private disposables: Disposable[] = []
  private watchPatterns: (patterns: string[]) => void
  private watched: string[] = []

  constructor(private connection: Connection) {
    this.documentService = new DocumentService(this.connection)
    this.workspaces = new Map()
    this.projects = new Map()
  }

  async init(): Promise<void> {
    if (this.initialized) return

    clearRequireCache()

    this.initialized = true

    if (!this.initializeParams.rootPath) {
      console.error('No workspace folders found, not initializing.')
      return
    }

    let workspaceFolders: Array<ProjectConfig> = []
    let globalSettings = await getConfiguration()
    let ignore = globalSettings.tailwindCSS.files.exclude
    let configFileOrFiles = globalSettings.tailwindCSS.experimental.configFile

    let base = normalizeFileNameToFsPath(this.initializeParams.rootPath)
    let cssFileConfigMap: Map<string, string> = new Map()
    let configTailwindVersionMap: Map<string, string> = new Map()

    if (configFileOrFiles) {
      if (
        typeof configFileOrFiles !== 'string' &&
        (!isObject(configFileOrFiles) ||
          !Object.entries(configFileOrFiles).every(([key, value]) => {
            if (typeof key !== 'string') return false
            if (Array.isArray(value)) {
              return value.every((item) => typeof item === 'string')
            }
            return typeof value === 'string'
          }))
      ) {
        console.error('Invalid `experimental.configFile` configuration, not initializing.')
        return
      }

      let configFiles =
        typeof configFileOrFiles === 'string' ? { [configFileOrFiles]: '**' } : configFileOrFiles

      workspaceFolders = Object.entries(configFiles).map(
        ([relativeConfigPath, relativeDocumentSelectorOrSelectors]) => {
          return {
            folder: base,
            configPath: path.resolve(base, relativeConfigPath),
            documentSelector: [].concat(relativeDocumentSelectorOrSelectors).map((selector) => ({
              priority: DocumentSelectorPriority.CONTENT_FILE,
              pattern: path.resolve(base, selector),
            })),
          }
        }
      )
    } else {
      let projects: Record<string, Array<DocumentSelector>> = {}

      let files = await glob([`**/${CONFIG_GLOB}`, `**/${CSS_GLOB}`], {
        cwd: base,
        ignore: (await getConfiguration()).tailwindCSS.files.exclude,
        onlyFiles: true,
        absolute: true,
        suppressErrors: true,
        dot: true,
        concurrency: Math.max(os.cpus().length, 1),
      })

      for (let filename of files) {
        let normalizedFilename = normalizePath(filename)
        let isCssFile = minimatch(normalizedFilename, `**/${CSS_GLOB}`, { dot: true })
        let configPath = isCssFile ? await getConfigFileFromCssFile(filename) : filename
        if (!configPath) {
          continue
        }

        let twVersion = require('tailwindcss/package.json').version
        let isDefaultVersion = true
        try {
          let v = require(resolveFrom(path.dirname(configPath), 'tailwindcss/package.json')).version
          if (typeof v === 'string') {
            twVersion = v
            isDefaultVersion = false
          }
        } catch {}

        if (isCssFile && (!semver.gte(twVersion, '3.2.0') || isDefaultVersion)) {
          continue
        }

        configTailwindVersionMap.set(configPath, twVersion)

        let contentSelector: Array<DocumentSelector> = []
        try {
          contentSelector = getContentDocumentSelectorFromConfigFile(configPath, twVersion, base)
        } catch {}

        let documentSelector: DocumentSelector[] = [
          {
            pattern: normalizePath(filename),
            priority: isCssFile
              ? DocumentSelectorPriority.CSS_FILE
              : DocumentSelectorPriority.CONFIG_FILE,
          },
          ...(isCssFile
            ? [
                {
                  pattern: normalizePath(configPath),
                  priority: DocumentSelectorPriority.CONFIG_FILE,
                },
              ]
            : []),
          ...contentSelector,
          {
            pattern: normalizePath(path.join(path.dirname(filename), '**')),
            priority: isCssFile
              ? DocumentSelectorPriority.CSS_DIRECTORY
              : DocumentSelectorPriority.CONFIG_DIRECTORY,
          },
          ...(isCssFile
            ? [
                {
                  pattern: normalizePath(path.join(path.dirname(configPath), '**')),
                  priority: DocumentSelectorPriority.CONFIG_DIRECTORY,
                },
              ]
            : []),
          {
            pattern: normalizePath(path.join(getPackageRoot(path.dirname(configPath), base), '**')),
            priority: DocumentSelectorPriority.ROOT_DIRECTORY,
          },
        ]

        projects[configPath] = [...(projects[configPath] ?? []), ...documentSelector]

        if (isCssFile) {
          cssFileConfigMap.set(normalizedFilename, configPath)
        }
      }

      if (Object.keys(projects).length > 0) {
        workspaceFolders = Object.entries(projects).map(([configPath, documentSelector]) => {
          return {
            folder: base,
            configPath,
            documentSelector: documentSelector
              .sort((a, z) => a.priority - z.priority)
              .filter(
                ({ pattern }, index, documentSelectors) =>
                  documentSelectors.findIndex(({ pattern: p }) => p === pattern) === index
              ),
          }
        })
      }
    }

    console.log(`[Global] Creating projects: ${JSON.stringify(workspaceFolders)}`)

    const onDidChangeWatchedFiles = async (
      changes: Array<{ file: string; type: FileChangeType }>
    ): Promise<void> => {
      let needsRestart = false

      changeLoop: for (let change of changes) {
        let normalizedFilename = normalizePath(change.file)

        for (let ignorePattern of ignore) {
          if (minimatch(normalizedFilename, ignorePattern, { dot: true })) {
            continue changeLoop
          }
        }

        let isPackageFile = minimatch(normalizedFilename, `**/${PACKAGE_LOCK_GLOB}`, { dot: true })
        if (isPackageFile) {
          for (let [key] of this.projects) {
            let projectConfig = JSON.parse(key) as ProjectConfig
            let twVersion = require('tailwindcss/package.json').version
            try {
              let v = require(resolveFrom(
                path.dirname(projectConfig.configPath),
                'tailwindcss/package.json'
              )).version
              if (typeof v === 'string') {
                twVersion = v
              }
            } catch {}
            if (configTailwindVersionMap.get(projectConfig.configPath) !== twVersion) {
              needsRestart = true
              break changeLoop
            }
          }
        }

        let isCssFile = minimatch(normalizedFilename, `**/${CSS_GLOB}`, {
          dot: true,
        })
        if (isCssFile) {
          let configPath = await getConfigFileFromCssFile(change.file)
          if (
            cssFileConfigMap.has(normalizedFilename) &&
            cssFileConfigMap.get(normalizedFilename) !== configPath
          ) {
            needsRestart = true
            break
          } else if (!cssFileConfigMap.has(normalizedFilename) && configPath) {
            needsRestart = true
            break
          }
        }

        let isConfigFile = minimatch(normalizedFilename, `**/${CONFIG_GLOB}`, {
          dot: true,
        })
        if (isConfigFile && change.type === FileChangeType.Created) {
          needsRestart = true
          break
        }

        for (let [key] of this.projects) {
          let projectConfig = JSON.parse(key) as ProjectConfig
          if (
            change.type === FileChangeType.Deleted &&
            changeAffectsFile(normalizedFilename, [projectConfig.configPath])
          ) {
            needsRestart = true
            break changeLoop
          }
        }
      }

      if (needsRestart) {
        this.restart()
        return
      }

      for (let [, project] of this.projects) {
        project.onFileEvents(changes)
      }
    }

    if (this.initializeParams.capabilities.workspace?.didChangeWatchedFiles?.dynamicRegistration) {
      this.disposables.push(
        this.connection.onDidChangeWatchedFiles(async ({ changes }) => {
          let normalizedChanges = changes
            .map(({ uri, type }) => ({
              file: URI.parse(uri).fsPath,
              type,
            }))
            .filter(
              (change, changeIndex, changes) =>
                changes.findIndex((c) => c.file === change.file && c.type === change.type) ===
                changeIndex
            )

          await onDidChangeWatchedFiles(normalizedChanges)
        })
      )

      let disposable = await this.connection.client.register(
        DidChangeWatchedFilesNotification.type,
        {
          watchers: [
            { globPattern: `**/${CONFIG_GLOB}` },
            { globPattern: `**/${PACKAGE_LOCK_GLOB}` },
            { globPattern: `**/${CSS_GLOB}` },
          ],
        }
      )

      this.disposables.push(disposable)

      this.watchPatterns = (patterns) => {
        let newPatterns = this.filterNewWatchPatterns(patterns)
        if (newPatterns.length) {
          console.log(`[Global] Adding watch patterns: ${newPatterns.join(', ')}`)
          this.connection.client
            .register(DidChangeWatchedFilesNotification.type, {
              watchers: newPatterns.map((pattern) => ({ globPattern: pattern })),
            })
            .then((disposable) => {
              this.disposables.push(disposable)
            })
        }
      }
    } else if (parcel.getBinding()) {
      let typeMap = {
        create: FileChangeType.Created,
        update: FileChangeType.Changed,
        delete: FileChangeType.Deleted,
      }

      let subscription = await parcel.subscribe(
        base,
        (err, events) => {
          onDidChangeWatchedFiles(
            events.map((event) => ({ file: event.path, type: typeMap[event.type] }))
          )
        },
        {
          ignore: ignore.map((ignorePattern) =>
            path.resolve(base, ignorePattern.replace(/^[*/]+/, '').replace(/[*/]+$/, ''))
          ),
        }
      )

      this.disposables.push({
        dispose() {
          subscription.unsubscribe()
        },
      })
    } else {
      let watch: typeof chokidar.watch = require('chokidar').watch
      let chokidarWatcher = watch(
        [`**/${CONFIG_GLOB}`, `**/${PACKAGE_LOCK_GLOB}`, `**/${CSS_GLOB}`],
        {
          cwd: base,
          ignorePermissionErrors: true,
          ignoreInitial: true,
          ignored: ignore,
          awaitWriteFinish: {
            stabilityThreshold: 100,
            pollInterval: 20,
          },
        }
      )

      await new Promise<void>((resolve) => {
        chokidarWatcher.on('ready', () => resolve())
      })

      chokidarWatcher
        .on('add', (file) =>
          onDidChangeWatchedFiles([
            { file: path.resolve(base, file), type: FileChangeType.Created },
          ])
        )
        .on('change', (file) =>
          onDidChangeWatchedFiles([
            { file: path.resolve(base, file), type: FileChangeType.Changed },
          ])
        )
        .on('unlink', (file) =>
          onDidChangeWatchedFiles([
            { file: path.resolve(base, file), type: FileChangeType.Deleted },
          ])
        )

      this.disposables.push({
        dispose() {
          chokidarWatcher.close()
        },
      })

      this.watchPatterns = (patterns) => {
        let newPatterns = this.filterNewWatchPatterns(patterns)
        if (newPatterns.length) {
          console.log(`[Global] Adding watch patterns: ${newPatterns.join(', ')}`)
          chokidarWatcher.add(newPatterns)
        }
      }
    }

    await Promise.all(
      workspaceFolders.map((projectConfig) =>
        this.addProject(
          projectConfig,
          this.initializeParams,
          this.watchPatterns,
          configTailwindVersionMap.get(projectConfig.configPath)
        )
      )
    )

    // init projects for documents that are _already_ open
    for (let document of this.documentService.getAllDocuments()) {
      let project = this.getProject(document)
      if (project && !project.enabled()) {
        project.enable()
        await project.tryInit()
      }
    }

    this.setupLSPHandlers()

    this.disposables.push(
      this.connection.onDidChangeConfiguration(async ({ settings }) => {
        let previousExclude = globalSettings.tailwindCSS.files.exclude

        documentSettingsCache.clear()
        globalSettings = await getConfiguration()

        if (!equal(previousExclude, globalSettings.tailwindCSS.files.exclude)) {
          this.restart()
          return
        }

        for (let [, project] of this.projects) {
          project.onUpdateSettings(settings)
        }
      })
    )

    this.disposables.push(
      this.connection.onShutdown(() => {
        this.dispose()
      })
    )

    this.disposables.push(
      this.documentService.onDidChangeContent((change) => {
        this.getProject(change.document)?.provideDiagnostics(change.document)
      })
    )

    this.disposables.push(
      this.documentService.onDidOpen((event) => {
        let project = this.getProject(event.document)
        if (project && !project.enabled()) {
          project.enable()
          project.tryInit()
        }
      })
    )
  }

  private filterNewWatchPatterns(patterns: string[]) {
    let newWatchPatterns = patterns.filter((pattern) => !this.watched.includes(pattern))
    this.watched.push(...newWatchPatterns)
    return newWatchPatterns
  }

  private async addProject(
    projectConfig: ProjectConfig,
    params: InitializeParams,
    watchPatterns: (patterns: string[]) => void,
    tailwindVersion: string
  ): Promise<void> {
    let key = JSON.stringify(projectConfig)

    if (!this.projects.has(key)) {
      const project = await createProjectService(
        projectConfig,
        this.connection,
        params,
        this.documentService,
        () => this.updateCapabilities(),
        () => {
          for (let document of this.documentService.getAllDocuments()) {
            let project = this.getProject(document)
            if (project && !project.enabled()) {
              project.enable()
              project.tryInit()
              break
            }
          }
        },
        () => this.refreshDiagnostics(),
        (patterns: string[]) => watchPatterns(patterns),
        tailwindVersion
      )
      this.projects.set(key, project)
    }
  }

  private refreshDiagnostics() {
    for (let doc of this.documentService.getAllDocuments()) {
      let project = this.getProject(doc)
      if (project) {
        project.provideDiagnosticsForce(doc)
      } else {
        this.connection.sendDiagnostics({ uri: doc.uri, diagnostics: [] })
      }
    }
  }

  private setupLSPHandlers() {
    if (this.lspHandlersAdded) {
      return
    }
    this.lspHandlersAdded = true

    this.connection.onHover(this.onHover.bind(this))
    this.connection.onCompletion(this.onCompletion.bind(this))
    this.connection.onCompletionResolve(this.onCompletionResolve.bind(this))
    this.connection.onDocumentColor(this.onDocumentColor.bind(this))
    this.connection.onColorPresentation(this.onColorPresentation.bind(this))
    this.connection.onCodeAction(this.onCodeAction.bind(this))
    this.connection.onDocumentLinks(this.onDocumentLinks.bind(this))
  }

  private updateCapabilities() {
    if (this.registrations) {
      this.registrations.then((r) => r.dispose())
    }

    let projects = Array.from(this.projects.values())

    let capabilities = BulkRegistration.create()

    capabilities.add(HoverRequest.type, { documentSelector: null })
    capabilities.add(DocumentColorRequest.type, { documentSelector: null })
    capabilities.add(CodeActionRequest.type, { documentSelector: null })
    capabilities.add(DocumentLinkRequest.type, { documentSelector: null })

    capabilities.add(CompletionRequest.type, {
      documentSelector: null,
      resolveProvider: true,
      triggerCharacters: [
        ...TRIGGER_CHARACTERS,
        ...projects
          .map((project) => project.state.separator)
          .filter((sep) => typeof sep === 'string')
          .map((sep) => sep.slice(-1)),
      ].filter(Boolean),
    })

    this.registrations = this.connection.client.register(capabilities)
  }

  private getProject(document: TextDocumentIdentifier): ProjectService {
    let fallbackProject: ProjectService
    let matchedProject: ProjectService
    let matchedPriority: number = Infinity

    for (let [key, project] of this.projects) {
      let projectConfig = JSON.parse(key) as ProjectConfig
      if (projectConfig.configPath) {
        let documentSelector = project
          .documentSelector()
          .concat()
          // move all the negated patterns to the front
          .sort((a, z) => {
            if (a.pattern.startsWith('!') && !z.pattern.startsWith('!')) {
              return -1
            }
            if (!a.pattern.startsWith('!') && z.pattern.startsWith('!')) {
              return 1
            }
            return 0
          })
        for (let { pattern, priority } of documentSelector) {
          let fsPath = URI.parse(document.uri).fsPath
          if (pattern.startsWith('!') && minimatch(fsPath, pattern.slice(1), { dot: true })) {
            break
          }
          if (minimatch(fsPath, pattern, { dot: true }) && priority < matchedPriority) {
            matchedProject = project
            matchedPriority = priority
          }
        }
      } else {
        if (!fallbackProject) {
          fallbackProject = project
        }
      }
    }

    if (matchedProject) {
      return matchedProject
    }

    return fallbackProject
  }

  async onDocumentColor(params: DocumentColorParams): Promise<ColorInformation[]> {
    return this.getProject(params.textDocument)?.onDocumentColor(params) ?? []
  }

  async onColorPresentation(params: ColorPresentationParams): Promise<ColorPresentation[]> {
    return this.getProject(params.textDocument)?.onColorPresentation(params) ?? []
  }

  async onHover(params: TextDocumentPositionParams): Promise<Hover> {
    return this.getProject(params.textDocument)?.onHover(params) ?? null
  }

  async onCompletion(params: CompletionParams): Promise<CompletionList> {
    return this.getProject(params.textDocument)?.onCompletion(params) ?? null
  }

  async onCompletionResolve(item: CompletionItem): Promise<CompletionItem> {
    return this.projects.get(item.data.projectKey)?.onCompletionResolve(item) ?? null
  }

  onCodeAction(params: CodeActionParams): Promise<CodeAction[]> {
    return this.getProject(params.textDocument)?.onCodeAction(params) ?? null
  }

  onDocumentLinks(params: DocumentLinkParams): DocumentLink[] {
    return this.getProject(params.textDocument)?.onDocumentLinks(params) ?? null
  }

  listen() {
    this.connection.listen()
  }

  dispose(): void {
    for (let [, project] of this.projects) {
      project.dispose()
    }
    this.projects = new Map()

    this.refreshDiagnostics()

    if (this.registrations) {
      this.registrations.then((r) => r.dispose())
      this.registrations = undefined
    }

    this.disposables.forEach((d) => d.dispose())
    this.disposables.length = 0

    this.watched.length = 0
  }

  restart(): void {
    console.log('----------\nRESTARTING\n----------')
    this.dispose()
    this.initialized = false
    this.init()
  }
}

class DocumentService {
  public documents: TextDocuments<TextDocument>

  constructor(conn: Connection) {
    this.documents = new TextDocuments(TextDocument)
    this.documents.listen(conn)
  }

  getDocument(uri: string) {
    return this.documents.get(uri)
  }

  getAllDocuments() {
    return this.documents.all()
  }

  get onDidChangeContent() {
    return this.documents.onDidChangeContent
  }
  get onDidClose() {
    return this.documents.onDidClose
  }
  get onDidOpen() {
    return this.documents.onDidOpen
  }
}

function supportsDynamicRegistration(connection: Connection, params: InitializeParams): boolean {
  return (
    connection.onInitialized &&
    params.capabilities.textDocument.hover?.dynamicRegistration &&
    params.capabilities.textDocument.colorProvider?.dynamicRegistration &&
    params.capabilities.textDocument.codeAction?.dynamicRegistration &&
    params.capabilities.textDocument.completion?.dynamicRegistration &&
    params.capabilities.textDocument.documentLink?.dynamicRegistration
  )
}

const tw = new TW(connection)

connection.onInitialize(async (params: InitializeParams): Promise<InitializeResult> => {
  tw.initializeParams = params

  if (supportsDynamicRegistration(connection, params)) {
    return {
      capabilities: {
        textDocumentSync: TextDocumentSyncKind.Full,
      },
    }
  }

  tw.init()

  return {
    capabilities: {
      textDocumentSync: TextDocumentSyncKind.Full,
      hoverProvider: true,
      colorProvider: true,
      codeActionProvider: true,
      documentLinkProvider: {},
      completionProvider: {
        resolveProvider: true,
        triggerCharacters: [...TRIGGER_CHARACTERS, ':'],
      },
    },
  }
})

connection.onInitialized(async () => {
  await tw.init()
})

tw.listen()<|MERGE_RESOLUTION|>--- conflicted
+++ resolved
@@ -1331,50 +1331,25 @@
             for (let fn of fns) {
               let definition: string
               let container = root.clone()
-              let returnValue = fn({
-                container,
-                separator: state.separator,
-                modifySelectors,
-                format: (def: string) => {
-                  definition = def.replace(/:merge\(([^)]+)\)/g, '$1')
-                },
-                wrap: (rule: Container) => {
-                  if (isAtRule(rule)) {
-                    definition = `@${rule.name} ${rule.params}`
-                  }
-                },
-              })
-
-<<<<<<< HEAD
-        let definitions = []
-
-        for (let fn of fns) {
-          let definition: string
-          let container = root.clone()
-          let returnValue = withoutLogs(() =>
-            fn({
-              container,
-              separator: state.separator,
-              modifySelectors,
-              format: (def: string) => {
-                definition = def.replace(/:merge\(([^)]+)\)/g, '$1')
-              },
-              wrap: (rule: Container) => {
-                if (isAtRule(rule)) {
-                  definition = `@${rule.name} ${rule.params}`
-                }
-              },
-            })
-          )
-
-          if (!definition) {
-            definition = returnValue
-          }
-=======
+              let returnValue = withoutLogs(() =>
+                fn({
+                  container,
+                  separator: state.separator,
+                  modifySelectors,
+                  format: (def: string) => {
+                    definition = def.replace(/:merge\(([^)]+)\)/g, '$1')
+                  },
+                  wrap: (rule: Container) => {
+                    if (isAtRule(rule)) {
+                      definition = `@${rule.name} ${rule.params}`
+                    }
+                  },
+                })
+              )
+
               if (!definition) {
                 definition = returnValue
               }
->>>>>>> 875cb6f3
 
               if (definition) {
                 definitions.push(definition)
