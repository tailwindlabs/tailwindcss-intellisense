import './lib/env'
import {
  CompletionItem,
  CompletionList,
  CompletionParams,
  Connection,
  createConnection,
  DocumentColorParams,
  ColorInformation,
  ColorPresentation,
  Hover,
  InitializeParams,
  InitializeResult,
  TextDocumentPositionParams,
  TextDocuments,
  TextDocumentSyncKind,
  ColorPresentationParams,
  CodeActionParams,
  CodeAction,
  CompletionRequest,
  DocumentColorRequest,
  BulkRegistration,
  CodeActionRequest,
  BulkUnregistration,
  HoverRequest,
  DidChangeWatchedFilesNotification,
  FileChangeType,
  Disposable,
  TextDocumentIdentifier,
  DocumentLinkRequest,
  DocumentLinkParams,
  DocumentLink,
} from 'vscode-languageserver/node'
import { TextDocument } from 'vscode-languageserver-textdocument'
import { URI } from 'vscode-uri'
import { formatError, showError, SilentError } from './util/error'
import glob from 'fast-glob'
import normalizePath from 'normalize-path'
import * as path from 'path'
import * as os from 'os'
import * as fs from 'fs'
import type * as chokidar from 'chokidar'
import findUp from 'find-up'
import minimatch from 'minimatch'
import resolveFrom, { setPnpApi } from './util/resolveFrom'
import { AtRule, Container, Node, Result } from 'postcss'
import Module from 'module'
import Hook from './lib/hook'
import * as semver from 'tailwindcss-language-service/src/util/semver'
import dlv from 'dlv'
import { dset } from 'dset'
import pkgUp from 'pkg-up'
import stackTrace from 'stack-trace'
import extractClassNames from './lib/extractClassNames'
import { klona } from 'klona/full'
import { doHover } from 'tailwindcss-language-service/src/hoverProvider'
import {
  doComplete,
  resolveCompletionItem,
} from 'tailwindcss-language-service/src/completionProvider'
import {
  State,
  FeatureFlags,
  Settings,
  ClassNames,
  Variant,
} from 'tailwindcss-language-service/src/util/state'
import { provideDiagnostics } from './lsp/diagnosticsProvider'
import { doCodeActions } from 'tailwindcss-language-service/src/codeActions/codeActionProvider'
import { getDocumentColors } from 'tailwindcss-language-service/src/documentColorProvider'
import { getDocumentLinks } from 'tailwindcss-language-service/src/documentLinksProvider'
import { debounce } from 'debounce'
import { getModuleDependencies } from './util/getModuleDependencies'
import assert from 'assert'
// import postcssLoadConfig from 'postcss-load-config'
import * as parcel from './watcher/index.js'
import { bigSign } from 'tailwindcss-language-service/src/util/jit'
import { getColor } from 'tailwindcss-language-service/src/util/color'
import * as culori from 'culori'
import namedColors from 'color-name'
import tailwindPlugins from './lib/plugins'
import isExcluded from './util/isExcluded'
import { getFileFsPath, normalizeFileNameToFsPath } from './util/uri'
import { equal } from 'tailwindcss-language-service/src/util/array'
import preflight from 'tailwindcss/lib/css/preflight.css'
import merge from 'deepmerge'
import { getTextWithoutComments } from 'tailwindcss-language-service/src/util/doc'
import { CONFIG_GLOB, CSS_GLOB, PACKAGE_LOCK_GLOB } from './lib/constants'

// @ts-ignore
global.__preflight = preflight
new Function(
  'require',
  '__dirname',
  `
    let oldReadFileSync = require('fs').readFileSync
    require('fs').readFileSync = function (filename, ...args) {
      if (filename === require('path').join(__dirname, 'css/preflight.css')) {
        return global.__preflight
      }
      return oldReadFileSync(filename, ...args)
    }
  `
)(require, __dirname)

const TRIGGER_CHARACTERS = [
  // class attributes
  '"',
  "'",
  '`',
  // between class names
  ' ',
  // @apply and emmet-style
  '.',
  // config/theme helper
  '(',
  '[',
  // JIT "important" prefix
  '!',
  // JIT opacity modifiers
  '/',
] as const

const colorNames = Object.keys(namedColors)

const connection =
  process.argv.length <= 2 ? createConnection(process.stdin, process.stdout) : createConnection()

console.log = connection.console.log.bind(connection.console)
console.error = connection.console.error.bind(connection.console)

process.on('unhandledRejection', (e: any) => {
  connection.console.error(formatError(`Unhandled exception`, e))
})

function deletePropertyPath(obj: any, path: string | string[]): void {
  if (typeof path === 'string') {
    path = path.split('.')
  }

  for (let i = 0; i < path.length - 1; i++) {
    obj = obj[path[i]]
    if (typeof obj === 'undefined') {
      return
    }
  }

  delete obj[path.pop()]
}

function getConfigId(configPath: string, configDependencies: string[]): string {
  return JSON.stringify(
    [configPath, ...configDependencies].map((file) => [file, fs.statSync(file).mtimeMs])
  )
}

function first<T>(...options: Array<() => T>): T {
  for (let i = 0; i < options.length; i++) {
    let option = options[i]
    if (i === options.length - 1) {
      return option()
    } else {
      try {
        return option()
      } catch (_) {}
    }
  }
}

function firstOptional<T>(...options: Array<() => T>): T | undefined {
  for (let i = 0; i < options.length; i++) {
    let option = options[i]
    try {
      return option()
    } catch (_) {}
  }
}

interface ProjectService {
  enabled: () => boolean
  enable: () => void
  documentSelector: () => Array<DocumentSelector>
  state: State
  tryInit: () => Promise<void>
  dispose: () => Promise<void>
  onUpdateSettings: (settings: any) => void
  onFileEvents: (changes: Array<{ file: string; type: FileChangeType }>) => void
  onHover(params: TextDocumentPositionParams): Promise<Hover>
  onCompletion(params: CompletionParams): Promise<CompletionList>
  onCompletionResolve(item: CompletionItem): Promise<CompletionItem>
  provideDiagnostics(document: TextDocument): void
  provideDiagnosticsForce(document: TextDocument): void
  onDocumentColor(params: DocumentColorParams): Promise<ColorInformation[]>
  onColorPresentation(params: ColorPresentationParams): Promise<ColorPresentation[]>
  onCodeAction(params: CodeActionParams): Promise<CodeAction[]>
<<<<<<< HEAD
  sortClassLists(classLists: string[]): string[]
=======
  onDocumentLinks(params: DocumentLinkParams): DocumentLink[]
}

type ProjectConfig = {
  folder: string
  configPath?: string
  documentSelector?: Array<DocumentSelector>
  isUserConfigured: boolean
>>>>>>> 13e4ccee
}

enum DocumentSelectorPriority {
  USER_CONFIGURED = 0,
  CONFIG_FILE = 0,
  CSS_FILE = 0,
  CONTENT_FILE = 1,
  CSS_DIRECTORY = 2,
  CONFIG_DIRECTORY = 3,
  ROOT_DIRECTORY = 4,
}
type DocumentSelector = { pattern: string; priority: DocumentSelectorPriority }

function getMode(config: any): unknown {
  if (typeof config.mode !== 'undefined') {
    return config.mode
  }
  if (Array.isArray(config.presets)) {
    for (let i = config.presets.length - 1; i >= 0; i--) {
      let mode = getMode(config.presets[i])
      if (typeof mode !== 'undefined') {
        return mode
      }
    }
  }
}

function deleteMode(config: any): void {
  delete config.mode
  if (Array.isArray(config.presets)) {
    for (let preset of config.presets) {
      deleteMode(preset)
    }
  }
}

const documentSettingsCache: Map<string, Settings> = new Map()
async function getConfiguration(uri?: string) {
  if (documentSettingsCache.has(uri)) {
    return documentSettingsCache.get(uri)
  }
  let [editor, tailwindCSS] = await Promise.all([
    connection.workspace.getConfiguration({
      section: 'editor',
      scopeUri: uri,
    }),
    connection.workspace.getConfiguration({
      section: 'tailwindCSS',
      scopeUri: uri,
    }),
  ])
  editor = isObject(editor) ? editor : {}
  tailwindCSS = isObject(tailwindCSS) ? tailwindCSS : {}

  let config: Settings = merge<Settings>(
    {
      editor: { tabSize: 2 },
      tailwindCSS: {
        emmetCompletions: false,
        classAttributes: ['class', 'className', 'ngClass'],
        codeActions: true,
        hovers: true,
        suggestions: true,
        validate: true,
        colorDecorators: true,
        rootFontSize: 16,
        lint: {
          cssConflict: 'warning',
          invalidApply: 'error',
          invalidScreen: 'error',
          invalidVariant: 'error',
          invalidConfigPath: 'error',
          invalidTailwindDirective: 'error',
          recommendedVariantOrder: 'warning',
        },
        showPixelEquivalents: true,
        includeLanguages: {},
        files: { exclude: ['**/.git/**', '**/node_modules/**', '**/.hg/**', '**/.svn/**'] },
        experimental: {
          classRegex: [],
          configFile: null,
        },
      },
    },
    { editor, tailwindCSS },
    { arrayMerge: (_destinationArray, sourceArray, _options) => sourceArray }
  )
  documentSettingsCache.set(uri, config)
  return config
}

function clearRequireCache(): void {
  Object.keys(require.cache).forEach((key) => {
    if (!key.endsWith('.node')) {
      delete require.cache[key]
    }
  })
  Object.keys((Module as any)._pathCache).forEach((key) => {
    delete (Module as any)._pathCache[key]
  })
}

function withoutLogs<T>(getter: () => T): T {
  let fns = {
    log: console.log,
    warn: console.warn,
    error: console.error,
  }
  for (let key in fns) {
    console[key] = () => {}
  }
  try {
    return getter()
  } finally {
    for (let key in fns) {
      console[key] = fns[key]
    }
  }
}

function withFallback<T>(getter: () => T, fallback: T): T {
  try {
    return getter()
  } catch (e) {
    return fallback
  }
}

function dirContains(dir: string, file: string): boolean {
  let relative = path.relative(dir, file)
  return !!relative && !relative.startsWith('..') && !path.isAbsolute(relative)
}

function changeAffectsFile(change: string, files: string[]): boolean {
  for (let file of files) {
    if (change === file || dirContains(change, file)) {
      return true
    }
  }
  return false
}

// We need to add parent directories to the watcher:
// https://github.com/microsoft/vscode/issues/60813
function getWatchPatternsForFile(file: string): string[] {
  let tmp: string
  let dir = path.dirname(file)
  let patterns: string[] = [file, dir]
  while (true) {
    dir = path.dirname((tmp = dir))
    if (tmp === dir) {
      break
    } else {
      patterns.push(dir)
    }
  }
  return patterns
}

async function createProjectService(
  projectConfig: ProjectConfig,
  connection: Connection,
  params: InitializeParams,
  documentService: DocumentService,
  updateCapabilities: () => void,
  checkOpenDocuments: () => void,
  refreshDiagnostics: () => void,
  watchPatterns: (patterns: string[]) => void,
  initialTailwindVersion: string
): Promise<ProjectService> {
  let enabled = false
  const folder = projectConfig.folder
  const disposables: Array<Disposable | Promise<Disposable>> = []
  let documentSelector = projectConfig.documentSelector

  let state: State = {
    enabled: false,
    editor: {
      connection,
      folder,
      userLanguages: params.initializationOptions.userLanguages
        ? params.initializationOptions.userLanguages
        : {},
      // TODO
      capabilities: {
        configuration: true,
        diagnosticRelatedInformation: true,
      },
      documents: documentService.documents,
      getConfiguration,
      getDocumentSymbols: (uri: string) => {
        return connection.sendRequest('@/tailwindCSS/getDocumentSymbols', { uri })
      },
      async readDirectory(document, directory) {
        try {
          directory = path.resolve(path.dirname(getFileFsPath(document.uri)), directory)
          let dirents = await fs.promises.readdir(directory, { withFileTypes: true })
          let result: Array<[string, { isDirectory: boolean }] | null> = await Promise.all(
            dirents.map(async (dirent) => {
              let isDirectory = dirent.isDirectory()
              return (await isExcluded(
                state,
                document,
                path.join(directory, dirent.name, isDirectory ? '/' : '')
              ))
                ? null
                : [dirent.name, { isDirectory }]
            })
          )
          return result.filter((item) => item !== null)
        } catch {
          return []
        }
      },
    },
  }

  if (projectConfig.configPath) {
    let deps = []
    try {
      deps = getModuleDependencies(projectConfig.configPath)
    } catch {}
    watchPatterns([
      ...getWatchPatternsForFile(projectConfig.configPath),
      ...deps.flatMap((dep) => getWatchPatternsForFile(dep)),
    ])
  }

  function log(...args: string[]): void {
    console.log(
      `[${path.relative(projectConfig.folder, projectConfig.configPath)}] ${args.join(' ')}`
    )
  }

  function onFileEvents(changes: Array<{ file: string; type: FileChangeType }>): void {
    let needsInit = false
    let needsRebuild = false

    for (let change of changes) {
      let file = normalizePath(change.file)

      let isConfigFile = changeAffectsFile(file, [projectConfig.configPath])
      let isDependency = changeAffectsFile(change.file, state.dependencies ?? [])
      let isPackageFile = minimatch(file, `**/${PACKAGE_LOCK_GLOB}`, { dot: true })

      if (!isConfigFile && !isDependency && !isPackageFile) continue

      if (!enabled) {
        if (
          !projectConfig.isUserConfigured &&
          projectConfig.configPath &&
          (isConfigFile || isDependency)
        ) {
          documentSelector = [
            ...documentSelector.filter(
              ({ priority }) => priority !== DocumentSelectorPriority.CONTENT_FILE
            ),
            ...getContentDocumentSelectorFromConfigFile(
              projectConfig.configPath,
              initialTailwindVersion,
              projectConfig.folder
            ),
          ]

          checkOpenDocuments()
        }
        continue
      }

      if (change.type === FileChangeType.Created) {
        log('File created:', change.file)
        needsInit = true
        break
      } else if (change.type === FileChangeType.Changed) {
        log('File changed:', change.file)
        if (!state.enabled || isPackageFile) {
          needsInit = true
          break
        } else {
          needsRebuild = true
        }
      } else if (change.type === FileChangeType.Deleted) {
        log('File deleted:', change.file)
        if (!state.enabled || isConfigFile || isPackageFile) {
          needsInit = true
          break
        } else {
          needsRebuild = true
        }
      }
    }

    if (needsInit) {
      tryInit()
    } else if (needsRebuild) {
      tryRebuild()
    }
  }

  function resetState(): void {
    // clearAllDiagnostics(state)
    Object.keys(state).forEach((key) => {
      // Keep `dependencies` to ensure that they are still watched
      if (key !== 'editor' && key !== 'dependencies') {
        delete state[key]
      }
    })
    state.enabled = false
    refreshDiagnostics()
    updateCapabilities()
  }

  async function tryInit() {
    if (!enabled) {
      return
    }
    try {
      await init()
    } catch (error) {
      resetState()
      showError(connection, error)
    }
  }

  async function tryRebuild() {
    if (!enabled) {
      return
    }
    try {
      await rebuild()
    } catch (error) {
      resetState()
      showError(connection, error)
    }
  }

  async function init() {
    log('Initializing...')

    clearRequireCache()

    let configPath = projectConfig.configPath

    if (!configPath) {
      throw new SilentError('No config file found.')
    }

    watchPatterns(getWatchPatternsForFile(configPath))

    const pnpPath = findUp.sync(
      (dir) => {
        let pnpFile = path.join(dir, '.pnp.js')
        if (findUp.sync.exists(pnpFile)) {
          return pnpFile
        }
        pnpFile = path.join(dir, '.pnp.cjs')
        if (findUp.sync.exists(pnpFile)) {
          return pnpFile
        }
        if (dir === folder) {
          return findUp.stop
        }
      },
      { cwd: folder }
    )

    if (pnpPath) {
      let pnpApi = require(pnpPath)
      pnpApi.setup()
      setPnpApi(pnpApi)
    }

    const configDependencies = getModuleDependencies(configPath)
    const configId = getConfigId(configPath, configDependencies)
    const configDir = path.dirname(configPath)
    let tailwindcss: any
    let postcss: any
    let postcssSelectorParser: any
    let jitModules: typeof state.modules.jit
    let tailwindcssVersion: string | undefined
    let postcssVersion: string | undefined
    let pluginVersions: string | undefined
    let browserslist: string[] | undefined
    let resolveConfigFn: (config: any) => any
    let featureFlags: FeatureFlags = { future: [], experimental: [] }
    let applyComplexClasses: any

    try {
      const tailwindcssPath = resolveFrom(configDir, 'tailwindcss')
      const tailwindcssPkgPath = resolveFrom(configDir, 'tailwindcss/package.json')
      const tailwindDir = path.dirname(tailwindcssPkgPath)

      const postcssPath = resolveFrom(tailwindDir, 'postcss')
      const postcssPkgPath = resolveFrom(tailwindDir, 'postcss/package.json')
      const postcssDir = path.dirname(postcssPkgPath)
      const postcssSelectorParserPath = resolveFrom(tailwindDir, 'postcss-selector-parser')

      postcssVersion = require(postcssPkgPath).version
      tailwindcssVersion = require(tailwindcssPkgPath).version

      pluginVersions = Object.keys(tailwindPlugins)
        .map((plugin) => {
          try {
            return require(resolveFrom(configDir, `${plugin}/package.json`)).version
          } catch (_) {
            return ''
          }
        })
        .join(',')

      if (
        state.enabled &&
        postcssVersion === state.modules.postcss.version &&
        tailwindcssVersion === state.modules.tailwindcss.version &&
        pluginVersions === state.pluginVersions &&
        configPath === state.configPath &&
        configId === state.configId
      ) {
        return
      }

      log(`Loaded Tailwind CSS config file: ${configPath}`)

      postcss = require(postcssPath)
      postcssSelectorParser = require(postcssSelectorParserPath)
      log(`Loaded postcss v${postcssVersion}: ${postcssDir}`)

      tailwindcss = require(tailwindcssPath)
      log(`Loaded tailwindcss v${tailwindcssVersion}: ${tailwindDir}`)

      try {
        resolveConfigFn = require(resolveFrom(tailwindDir, './resolveConfig.js'))
      } catch (_) {
        try {
          const resolveConfig = require(resolveFrom(tailwindDir, './lib/util/resolveConfig.js'))
          const defaultConfig = require(resolveFrom(tailwindDir, './stubs/defaultConfig.stub.js'))
          resolveConfigFn = (config) => resolveConfig([config, defaultConfig])
        } catch (_) {
          try {
            const resolveConfig = require(resolveFrom(
              tailwindDir,
              './lib/util/mergeConfigWithDefaults.js'
            ))
            const defaultConfig = require(resolveFrom(tailwindDir, './defaultConfig.js'))
            resolveConfigFn = (config) => resolveConfig(config, defaultConfig())
          } catch (_) {
            throw Error('Failed to load resolveConfig function.')
          }
        }
      }

      if (semver.gte(tailwindcssVersion, '1.4.0') && semver.lte(tailwindcssVersion, '1.99.0')) {
        const browserslistPath = resolveFrom(tailwindDir, 'browserslist')
        // TODO: set path to nearest dir with package.json?
        browserslist = require(browserslistPath)(undefined, { path: folder })
      }

      if (semver.gte(tailwindcssVersion, '1.99.0')) {
        applyComplexClasses = firstOptional(() =>
          require(resolveFrom(tailwindDir, './lib/lib/substituteClassApplyAtRules'))
        )
      } else if (semver.gte(tailwindcssVersion, '1.7.0')) {
        applyComplexClasses = require(resolveFrom(tailwindDir, './lib/flagged/applyComplexClasses'))
      }

      try {
        featureFlags = require(resolveFrom(tailwindDir, './lib/featureFlags.js')).default
      } catch (_) {}

      // stubs
      let tailwindDirectives = new Set()
      let root = postcss.root()
      let result = { opts: {}, messages: [] }
      let registerDependency = () => {}

      try {
        let createContext = first(
          () => {
            let createContextFn = require(resolveFrom(
              configDir,
              'tailwindcss/lib/lib/setupContextUtils'
            )).createContext
            assert.strictEqual(typeof createContextFn, 'function')
            return (state) => createContextFn(state.config)
          },
          () => {
            let createContextFn = require(resolveFrom(
              configDir,
              'tailwindcss/lib/jit/lib/setupContextUtils'
            )).createContext
            assert.strictEqual(typeof createContextFn, 'function')
            return (state) => createContextFn(state.config)
          },
          // TODO: the next two are canary releases only so can probably be removed
          () => {
            let setupTrackingContext = require(resolveFrom(
              configDir,
              'tailwindcss/lib/jit/lib/setupTrackingContext'
            )).default
            assert.strictEqual(typeof setupTrackingContext, 'function')
            return (state) =>
              setupTrackingContext(
                state.configPath,
                tailwindDirectives,
                registerDependency
              )(result, root)
          },
          () => {
            let setupContext = require(resolveFrom(
              configDir,
              'tailwindcss/lib/jit/lib/setupContext'
            )).default
            assert.strictEqual(typeof setupContext, 'function')
            return (state) => setupContext(state.configPath, tailwindDirectives)(result, root)
          }
        )

        jitModules = {
          generateRules: {
            module: first(
              () =>
                require(resolveFrom(configDir, 'tailwindcss/lib/lib/generateRules')).generateRules,
              () =>
                require(resolveFrom(configDir, 'tailwindcss/lib/jit/lib/generateRules'))
                  .generateRules
            ),
          },
          createContext: {
            module: createContext,
          },
          expandApplyAtRules: {
            module: first(
              () =>
                require(resolveFrom(configDir, 'tailwindcss/lib/lib/expandApplyAtRules')).default,
              () =>
                require(resolveFrom(configDir, 'tailwindcss/lib/jit/lib/expandApplyAtRules'))
                  .default
            ),
          },
        }
      } catch (_) {
        try {
          let setupContext = require(resolveFrom(configDir, 'tailwindcss/jit/lib/setupContext'))

          jitModules = {
            generateRules: {
              module: require(resolveFrom(configDir, 'tailwindcss/jit/lib/generateRules'))
                .generateRules,
            },
            createContext: {
              module: (state) => setupContext(state.configPath, tailwindDirectives)(result, root),
            },
            expandApplyAtRules: {
              module: require(resolveFrom(configDir, 'tailwindcss/jit/lib/expandApplyAtRules')),
            },
          }
        } catch (_) {}
      }
    } catch (error) {
      tailwindcss = require('tailwindcss')
      resolveConfigFn = require('tailwindcss/resolveConfig')
      postcss = require('postcss')
      tailwindcssVersion = require('tailwindcss/package.json').version
      postcssVersion = require('postcss/package.json').version
      postcssSelectorParser = require('postcss-selector-parser')
      jitModules = {
        generateRules: { module: require('tailwindcss/lib/lib/generateRules').generateRules },
        createContext: {
          module: (state) =>
            require('tailwindcss/lib/lib/setupContextUtils').createContext(state.config),
        },
        expandApplyAtRules: {
          module: require('tailwindcss/lib/lib/expandApplyAtRules').default,
        },
      }
      log('Failed to load workspace modules.')
      log(`Using bundled version of \`tailwindcss\`: v${tailwindcssVersion}`)
      log(`Using bundled version of \`postcss\`: v${postcssVersion}`)
    }

    state.configPath = configPath
    state.modules = {
      tailwindcss: { version: tailwindcssVersion, module: tailwindcss },
      postcss: { version: postcssVersion, module: postcss },
      postcssSelectorParser: { module: postcssSelectorParser },
      resolveConfig: { module: resolveConfigFn },
      jit: jitModules,
    }
    state.browserslist = browserslist
    state.featureFlags = featureFlags
    state.version = tailwindcssVersion
    state.pluginVersions = pluginVersions

    try {
      state.corePlugins = Object.keys(
        require(resolveFrom(path.dirname(state.configPath), 'tailwindcss/lib/plugins/index.js'))
      )
    } catch (_) {}

    if (applyComplexClasses && !applyComplexClasses.default.__patched) {
      let _applyComplexClasses = applyComplexClasses.default
      applyComplexClasses.default = (config, ...args) => {
        if (state.jit) {
          return state.modules.jit.expandApplyAtRules.module(state.jitContext)
        }

        let configClone = klona(config)
        configClone.separator = typeof state.separator === 'undefined' ? ':' : state.separator

        let fn = _applyComplexClasses(configClone, ...args)

        return async (css) => {
          css.walkRules((rule) => {
            const newSelector = rule.selector.replace(/__TWSEP__(.*?)__TWSEP__/g, '$1')
            if (newSelector !== rule.selector) {
              rule.before(
                postcss.comment({
                  text: '__ORIGINAL_SELECTOR__:' + rule.selector,
                })
              )
              rule.selector = newSelector
            }
          })

          await fn(css)

          css.walkComments((comment) => {
            if (comment.text.startsWith('__ORIGINAL_SELECTOR__:')) {
              comment.next().selector = comment.text.replace(/^__ORIGINAL_SELECTOR__:/, '')
              comment.remove()
            }
          })

          return css
        }
      }
      applyComplexClasses.default.__patched = true
    }

    // state.postcssPlugins = { before: [], after: [] }

    // try {
    //   let { plugins: postcssPlugins } = await postcssLoadConfig({ cwd: folder }, state.configPath)
    //   let tailwindIndex = postcssPlugins.findIndex((p) => {
    //     if (typeof p === 'function') {
    //       return (p as any)().postcssPlugin === 'tailwindcss'
    //     }
    //     return (p as any).postcssPlugin === 'tailwindcss'
    //   })
    //   console.log({ postcssPlugins })
    //   if (tailwindIndex !== -1) {
    //     console.log('here')
    //     state.postcssPlugins = {
    //       before: postcssPlugins.slice(0, tailwindIndex),
    //       after: postcssPlugins.slice(tailwindIndex + 1),
    //     }
    //   }
    // } catch (_error) {
    //   console.log(_error)
    // }

    await tryRebuild()
  }

  async function rebuild() {
    log('Building...')

    clearRequireCache()

    const { tailwindcss, postcss, resolveConfig } = state.modules
    const sepLocation = semver.gte(tailwindcss.version, '0.99.0')
      ? ['separator']
      : ['options', 'separator']
    let presetVariants: any[] = []
    let originalConfig: any

    let isV3 = semver.gte(tailwindcss.version, '2.99.0')

    let hook = new Hook(fs.realpathSync(state.configPath), (exports) => {
      originalConfig = klona(exports)

      let separator = dlv(exports, sepLocation)
      if (typeof separator !== 'string') {
        separator = ':'
      }
      dset(exports, sepLocation, `__TWSEP__${separator}__TWSEP__`)
      exports[isV3 ? 'content' : 'purge'] = []

      let mode = getMode(exports)
      deleteMode(exports)

      let isJit = isV3 || (state.modules.jit && mode === 'jit')

      if (isJit) {
        state.jit = true
        exports.variants = []

        if (Array.isArray(exports.presets)) {
          for (let preset of exports.presets) {
            presetVariants.push(preset.variants)
            preset.variants = []
          }
        }
      } else {
        state.jit = false
      }

      if (state.corePlugins) {
        let corePluginsConfig = {}
        for (let pluginName of state.corePlugins) {
          corePluginsConfig[pluginName] = true
        }
        exports.corePlugins = corePluginsConfig
      }

      // inject JIT `matchUtilities` function
      if (Array.isArray(exports.plugins)) {
        exports.plugins = exports.plugins.map((plugin) => {
          if (plugin.__isOptionsFunction) {
            plugin = plugin()
          }
          if (typeof plugin === 'function') {
            let newPlugin = (...args) => {
              if (!args[0].matchUtilities) {
                args[0].matchUtilities = () => {}
              }
              return plugin(...args)
            }
            // @ts-ignore
            newPlugin.__intellisense_cache_bust = Math.random()
            return newPlugin
          }
          if (plugin.handler) {
            return {
              ...plugin,
              handler: (...args) => {
                if (!args[0].matchUtilities) {
                  args[0].matchUtilities = () => {}
                }
                return plugin.handler(...args)
              },
              __intellisense_cache_bust: Math.random(),
            }
          }
          return plugin
        })
      }

      return exports
    })

    try {
      require(state.configPath)
    } catch (error) {
      hook.unhook()
      throw error
    }

    if (!originalConfig) {
      throw new SilentError(`Failed to load config file: ${state.configPath}`)
    }

    /////////////////////
    if (!projectConfig.isUserConfigured) {
      documentSelector = [
        ...documentSelector.filter(
          ({ priority }) => priority !== DocumentSelectorPriority.CONTENT_FILE
        ),
        ...getContentDocumentSelectorFromConfigFile(
          state.configPath,
          tailwindcss.version,
          projectConfig.folder,
          originalConfig
        ),
      ]
    }
    //////////////////////

    try {
      state.config = resolveConfig.module(originalConfig)
      state.separator = state.config.separator

      if (state.jit) {
        state.jitContext = state.modules.jit.createContext.module(state)
        state.jitContext.tailwindConfig.separator = state.config.separator
        if (state.jitContext.getClassList) {
          state.classList = state.jitContext
            .getClassList()
            .filter((className) => className !== '*')
            .map((className) => {
              return [className, { color: getColor(state, className) }]
            })
        }
      } else {
        delete state.jitContext
        delete state.classList
      }
    } catch (error) {
      hook.unhook()
      throw error
    }

    let postcssResult: Result

    if (state.classList) {
      hook.unhook()
    } else {
      try {
        postcssResult = await postcss
          .module([
            // ...state.postcssPlugins.before.map((x) => x()),
            tailwindcss.module(state.configPath),
            // ...state.postcssPlugins.after.map((x) => x()),
          ])
          .process(
            [
              semver.gte(tailwindcss.version, '0.99.0') ? 'base' : 'preflight',
              'components',
              'utilities',
            ]
              .map((x) => `/*__tw_intellisense_layer_${x}__*/\n@tailwind ${x};`)
              .join('\n'),
            {
              from: undefined,
            }
          )
      } catch (error) {
        throw error
      } finally {
        hook.unhook()
      }
    }

    // if (state.dependencies) {
    //   chokidarWatcher?.unwatch(state.dependencies)
    // }
    state.dependencies = getModuleDependencies(state.configPath)
    // chokidarWatcher?.add(state.dependencies)
    watchPatterns((state.dependencies ?? []).flatMap((dep) => getWatchPatternsForFile(dep)))

    state.configId = getConfigId(state.configPath, state.dependencies)

    state.plugins = await getPlugins(originalConfig)
    if (postcssResult) {
      state.classNames = (await extractClassNames(postcssResult.root)) as ClassNames
    }
    state.variants = getVariants(state)

    let screens = dlv(state.config, 'theme.screens', dlv(state.config, 'screens', {}))
    state.screens = isObject(screens) ? Object.keys(screens) : []

    state.enabled = true

    // updateAllDiagnostics(state)
    refreshDiagnostics()

    updateCapabilities()
  }

  return {
    enabled() {
      return enabled
    },
    enable() {
      enabled = true
    },
    state,
    documentSelector() {
      return documentSelector
    },
    tryInit,
    async dispose() {
      state = { enabled: false }
      for (let disposable of disposables) {
        ;(await disposable).dispose()
      }
    },
    async onUpdateSettings(settings: any): Promise<void> {
      if (state.enabled) {
        refreshDiagnostics()
      }
      if (settings.editor.colorDecorators) {
        updateCapabilities()
      } else {
        connection.sendNotification('@/tailwindCSS/clearColors')
      }
    },
    onFileEvents,
    async onHover(params: TextDocumentPositionParams): Promise<Hover> {
      return withFallback(async () => {
        if (!state.enabled) return null
        let document = documentService.getDocument(params.textDocument.uri)
        if (!document) return null
        let settings = await state.editor.getConfiguration(document.uri)
        if (!settings.tailwindCSS.hovers) return null
        if (await isExcluded(state, document)) return null
        return doHover(state, document, params.position)
      }, null)
    },
    async onCompletion(params: CompletionParams): Promise<CompletionList> {
      return withFallback(async () => {
        if (!state.enabled) return null
        let document = documentService.getDocument(params.textDocument.uri)
        if (!document) return null
        let settings = await state.editor.getConfiguration(document.uri)
        if (!settings.tailwindCSS.suggestions) return null
        if (await isExcluded(state, document)) return null
        let result = await doComplete(state, document, params.position, params.context)
        if (!result) return result
        return {
          isIncomplete: result.isIncomplete,
          items: result.items.map((item) => ({
            ...item,
            data: { projectKey: JSON.stringify(projectConfig), originalData: item.data },
          })),
        }
      }, null)
    },
    onCompletionResolve(item: CompletionItem): Promise<CompletionItem> {
      return withFallback(() => {
        if (!state.enabled) return null
        return resolveCompletionItem(state, { ...item, data: item.data?.originalData })
      }, null)
    },
    async onCodeAction(params: CodeActionParams): Promise<CodeAction[]> {
      return withFallback(async () => {
        if (!state.enabled) return null
        let document = documentService.getDocument(params.textDocument.uri)
        if (!document) return null
        let settings = await state.editor.getConfiguration(document.uri)
        if (!settings.tailwindCSS.codeActions) return null
        return doCodeActions(state, params)
      }, null)
    },
    onDocumentLinks(params: DocumentLinkParams): DocumentLink[] {
      if (!state.enabled) return null
      let document = documentService.getDocument(params.textDocument.uri)
      if (!document) return null
      return getDocumentLinks(state, document, (linkPath) =>
        URI.file(path.resolve(path.dirname(URI.parse(document.uri).fsPath), linkPath)).toString()
      )
    },
    provideDiagnostics: debounce((document: TextDocument) => {
      if (!state.enabled) return
      provideDiagnostics(state, document)
    }, 500),
    provideDiagnosticsForce: (document: TextDocument) => {
      if (!state.enabled) return
      provideDiagnostics(state, document)
    },
    async onDocumentColor(params: DocumentColorParams): Promise<ColorInformation[]> {
      return withFallback(async () => {
        if (!state.enabled) return []
        let document = documentService.getDocument(params.textDocument.uri)
        if (!document) return []
        if (await isExcluded(state, document)) return null
        return getDocumentColors(state, document)
      }, null)
    },
    async onColorPresentation(params: ColorPresentationParams): Promise<ColorPresentation[]> {
      let document = documentService.getDocument(params.textDocument.uri)
      if (!document) return []
      let className = document.getText(params.range)
      let match = className.match(
        new RegExp(`-\\[(${colorNames.join('|')}|(?:(?:#|rgba?\\(|hsla?\\())[^\\]]+)\\]$`, 'i')
      )
      // let match = className.match(/-\[((?:#|rgba?\(|hsla?\()[^\]]+)\]$/i)
      if (match === null) return []

      let currentColor = match[1]

      let isNamedColor = colorNames.includes(currentColor)

      let color: culori.RgbColor = {
        mode: 'rgb',
        r: params.color.red,
        g: params.color.green,
        b: params.color.blue,
        alpha: params.color.alpha,
      }

      let hexValue = culori.formatHex8(color)

      if (!isNamedColor && (currentColor.length === 4 || currentColor.length === 5)) {
        let [, ...chars] =
          hexValue.match(/^#([a-f\d])\1([a-f\d])\2([a-f\d])\3(?:([a-f\d])\4)?$/i) ?? []
        if (chars.length) {
          hexValue = `#${chars.filter(Boolean).join('')}`
        }
      }

      if (hexValue.length === 5) {
        hexValue = hexValue.replace(/f$/, '')
      } else if (hexValue.length === 9) {
        hexValue = hexValue.replace(/ff$/, '')
      }

      let prefix = className.substr(0, match.index)

      return [
        hexValue,
        culori.formatRgb(color).replace(/ /g, ''),
        culori
          .formatHsl(color)
          .replace(/ /g, '')
          // round numbers
          .replace(/\d+\.\d+(%?)/g, (value, suffix) => `${Math.round(parseFloat(value))}${suffix}`),
      ].map((value) => ({ label: `${prefix}-[${value}]` }))
    },
    sortClassLists(classLists: string[]): string[] {
      return classLists.map((classList) => {
        let result = ''
        let parts = classList.split(/(\s+)/)
        let classes = parts.filter((_, i) => i % 2 === 0)
        let whitespace = parts.filter((_, i) => i % 2 !== 0)

        if (classes[classes.length - 1] === '') {
          classes.pop()
        }

        let classNamesWithOrder = state.jitContext.getClassOrder
          ? state.jitContext.getClassOrder(classes)
          : getClassOrderPolyfill(state, classes)

        classes = classNamesWithOrder
          .sort(([, a], [, z]) => {
            if (a === z) return 0
            if (a === null) return -1
            if (z === null) return 1
            return bigSign(a - z)
          })
          .map(([className]) => className)

        for (let i = 0; i < classes.length; i++) {
          result += `${classes[i]}${whitespace[i] ?? ''}`
        }

        return result
      })
    },
  }
}

function prefixCandidate(state: State, selector: string) {
  let prefix = state.config.prefix
  return typeof prefix === 'function' ? prefix(selector) : prefix + selector
}

function getClassOrderPolyfill(state: State, classes: string[]): Array<[string, bigint]> {
  let parasiteUtilities = new Set([prefixCandidate(state, 'group'), prefixCandidate(state, 'peer')])

  let classNamesWithOrder = []

  for (let className of classes) {
    let order =
      state.modules.jit.generateRules
        .module(new Set([className]), state.jitContext)
        .sort(([a], [z]) => bigSign(z - a))[0]?.[0] ?? null

    if (order === null && parasiteUtilities.has(className)) {
      order = state.jitContext.layerOrder.components
    }

    classNamesWithOrder.push([className, order])
  }

  return classNamesWithOrder
}

function isObject(value: unknown): boolean {
  return Object.prototype.toString.call(value) === '[object Object]'
}

type SimplePlugin = (api: any) => {}
type WrappedPlugin = { handler: (api: any) => {} }
type Plugin = SimplePlugin | WrappedPlugin

function runPlugin(
  plugin: Plugin,
  state: State,
  apiOverrides: Record<string, Function> = {}
): void {
  let config = state.config
  let postcss = state.modules.postcss.module
  let browserslist = state.browserslist

  const browserslistTarget = browserslist && browserslist.includes('ie 11') ? 'ie11' : 'relaxed'
  const pluginFn = typeof plugin === 'function' ? plugin : plugin.handler

  try {
    pluginFn({
      addUtilities: () => {},
      addComponents: () => {},
      addBase: () => {},
      matchUtilities: () => {},
      addVariant: () => {},
      e: (x) => x,
      prefix: (x) => x,
      theme: (path, defaultValue) => dlv(config, `theme.${path}`, defaultValue),
      variants: () => [],
      config: (path, defaultValue) => dlv(config, path, defaultValue),
      corePlugins: (path) => {
        if (Array.isArray(config.corePlugins)) {
          return config.corePlugins.includes(path)
        }
        return dlv(config, `corePlugins.${path}`, true)
      },
      target: (path) => {
        if (typeof config.target === 'string') {
          return config.target === 'browserslist' ? browserslistTarget : config.target
        }
        const [defaultTarget, targetOverrides] = dlv(config, 'target')
        const target = dlv(targetOverrides, path, defaultTarget)
        return target === 'browserslist' ? browserslistTarget : target
      },
      postcss,
      ...apiOverrides,
    })
  } catch (_) {}
}

function isAtRule(node: Node): node is AtRule {
  return node.type === 'atrule'
}

function getVariants(state: State): Array<Variant> {
  if (state.jitContext?.getVariants) {
    return state.jitContext.getVariants()
  }

  if (state.jit) {
    let result: Array<Variant> = []
    // [name, [sort, fn]]
    // [name, [[sort, fn]]]
    Array.from(state.jitContext.variantMap as Map<string, [any, any]>).forEach(
      ([variantName, variantFnOrFns]) => {
        result.push({
          name: variantName,
          values: [],
          isArbitrary: false,
          hasDash: true,
          selectors: () => {
            function escape(className: string): string {
              let node = state.modules.postcssSelectorParser.module.className()
              node.value = className
              return dlv(node, 'raws.value', node.value)
            }

            let fns = (Array.isArray(variantFnOrFns[0]) ? variantFnOrFns : [variantFnOrFns]).map(
              ([_sort, fn]) => fn
            )

            let placeholder = '__variant_placeholder__'

            let root = state.modules.postcss.module.root({
              nodes: [
                state.modules.postcss.module.rule({
                  selector: `.${escape(placeholder)}`,
                  nodes: [],
                }),
              ],
            })

            let classNameParser = state.modules.postcssSelectorParser.module((selectors) => {
              return selectors.first.filter(({ type }) => type === 'class').pop().value
            })

            function getClassNameFromSelector(selector) {
              return classNameParser.transformSync(selector)
            }

            function modifySelectors(modifierFunction) {
              root.each((rule) => {
                if (rule.type !== 'rule') {
                  return
                }

                rule.selectors = rule.selectors.map((selector) => {
                  return modifierFunction({
                    get className() {
                      return getClassNameFromSelector(selector)
                    },
                    selector,
                  })
                })
              })
              return root
            }

            let definitions = []

            for (let fn of fns) {
              let definition: string
              let container = root.clone()
              let returnValue = withoutLogs(() =>
                fn({
                  container,
                  separator: state.separator,
                  modifySelectors,
                  format: (def: string) => {
                    definition = def.replace(/:merge\(([^)]+)\)/g, '$1')
                  },
                  wrap: (rule: Container) => {
                    if (isAtRule(rule)) {
                      definition = `@${rule.name} ${rule.params}`
                    }
                  },
                })
              )

              if (!definition) {
                definition = returnValue
              }

              if (definition) {
                definitions.push(definition)
                continue
              }

              container.walkDecls((decl) => {
                decl.remove()
              })

              definition = container
                .toString()
                .replace(`.${escape(`${variantName}:${placeholder}`)}`, '&')
                .replace(/(?<!\\)[{}]/g, '')
                .replace(/\s*\n\s*/g, ' ')
                .trim()

              if (!definition.includes(placeholder)) {
                definitions.push(definition)
              }
            }

            return definitions
          },
        })
      }
    )

    return result
  }

  let config = state.config
  let tailwindcssVersion = state.modules.tailwindcss.version

  let variants = ['responsive', 'hover']
  semver.gte(tailwindcssVersion, '0.3.0') && variants.push('focus', 'group-hover')
  semver.gte(tailwindcssVersion, '0.5.0') && variants.push('active')
  semver.gte(tailwindcssVersion, '0.7.0') && variants.push('focus-within')
  semver.gte(tailwindcssVersion, '1.0.0-beta.1') && variants.push('default')
  semver.gte(tailwindcssVersion, '1.1.0') &&
    variants.push('first', 'last', 'odd', 'even', 'disabled', 'visited')
  semver.gte(tailwindcssVersion, '1.3.0') && variants.push('group-focus')
  semver.gte(tailwindcssVersion, '1.5.0') && variants.push('focus-visible', 'checked')
  semver.gte(tailwindcssVersion, '1.6.0') && variants.push('motion-safe', 'motion-reduce')
  semver.gte(tailwindcssVersion, '2.0.0-alpha.1') && variants.push('dark')

  let plugins = Array.isArray(config.plugins) ? config.plugins : []

  plugins.forEach((plugin) => {
    runPlugin(plugin, state, {
      addVariant: (name) => {
        variants.push(name)
      },
    })
  })

  return variants.map((variant) => ({
    name: variant,
    values: [],
    isArbitrary: false,
    hasDash: true,
    selectors: () => [],
  }))
}

async function getPlugins(config: any) {
  let plugins = config.plugins

  if (!Array.isArray(plugins)) {
    return []
  }

  return Promise.all(
    plugins.map(async (plugin) => {
      let pluginConfig = plugin.config
      if (!isObject(pluginConfig)) {
        pluginConfig = {}
      }

      let contributes = {
        theme: isObject(pluginConfig.theme) ? Object.keys(pluginConfig.theme) : [],
        variants: isObject(pluginConfig.variants) ? Object.keys(pluginConfig.variants) : [],
      }

      const fn = plugin.handler || plugin
      const fnName =
        typeof fn.name === 'string' && fn.name !== 'handler' && fn.name !== '' ? fn.name : null

      try {
        fn()
      } catch (e) {
        const trace = stackTrace.parse(e)
        if (trace.length === 0) {
          return {
            name: fnName,
          }
        }
        const file = trace[0].fileName
        const dir = path.dirname(file)
        let pkgPath = pkgUp.sync({ cwd: dir })
        if (!pkgPath) {
          return {
            name: fnName,
          }
        }
        let pkg: any
        try {
          pkg = require(pkg)
        } catch (_) {
          return {
            name: fnName,
          }
        }
        if (pkg.name && path.resolve(dir, pkg.main || 'index.js') === file) {
          return {
            name: pkg.name,
            homepage: pkg.homepage,
            contributes,
          }
        }
      }
      return {
        name: fnName,
      }
    })
  )
  // try {
  //   return reimport(resolveFrom(tailwindDir, './lib/corePlugins.js'))
  //   return require('./lib/corePlugins.js', tailwindBase).default({
  //     corePlugins: resolvedConfig.corePlugins,
  //   })
  // } catch (_) {
  //   return []
  // }
}

async function getConfigFileFromCssFile(cssFile: string): Promise<string | null> {
  let css = getTextWithoutComments(await fs.promises.readFile(cssFile, 'utf8'), 'css')
  let match = css.match(/@config\s*(?<config>'[^']+'|"[^"]+")/)
  if (!match) {
    return null
  }
  return path.resolve(path.dirname(cssFile), match.groups.config.slice(1, -1))
}

function getPackageRoot(cwd: string, rootDir: string) {
  try {
    let pkgJsonPath = findUp.sync(
      (dir) => {
        let pkgJson = path.join(dir, 'package.json')
        if (findUp.sync.exists(pkgJson)) {
          return pkgJson
        }
        if (dir === rootDir) {
          return findUp.stop
        }
      },
      { cwd }
    )
    return pkgJsonPath ? path.dirname(pkgJsonPath) : rootDir
  } catch {
    return rootDir
  }
}

function getContentDocumentSelectorFromConfigFile(
  configPath: string,
  tailwindVersion: string,
  rootDir: string,
  actualConfig?: any
): DocumentSelector[] {
  let config = actualConfig ?? require(configPath)
  let contentConfig: unknown = config.content?.files ?? config.content
  let content = Array.isArray(contentConfig) ? contentConfig : []
  let relativeEnabled = semver.gte(tailwindVersion, '3.2.0')
    ? config.future?.relativeContentPathsByDefault || config.content?.relative
    : false
  let contentBase: string
  if (relativeEnabled) {
    contentBase = path.dirname(configPath)
  } else {
    contentBase = getPackageRoot(path.dirname(configPath), rootDir)
  }
  return content
    .filter((item): item is string => typeof item === 'string')
    .map((item) =>
      item.startsWith('!')
        ? `!${path.resolve(contentBase, item.slice(1))}`
        : path.resolve(contentBase, item)
    )
    .map((item) => ({
      pattern: normalizePath(item),
      priority: DocumentSelectorPriority.CONTENT_FILE,
    }))
}

class TW {
  private initialized = false
  private lspHandlersAdded = false
  private workspaces: Map<string, { name: string; workspaceFsPath: string }>
  private projects: Map<string, ProjectService>
  private documentService: DocumentService
  public initializeParams: InitializeParams
  private registrations: Promise<BulkUnregistration>
  private disposables: Disposable[] = []
  private watchPatterns: (patterns: string[]) => void = () => {}
  private watched: string[] = []

  constructor(private connection: Connection) {
    this.documentService = new DocumentService(this.connection)
    this.workspaces = new Map()
    this.projects = new Map()
  }

  async init(): Promise<void> {
    if (this.initialized) return

    clearRequireCache()

    this.initialized = true

    if (!this.initializeParams.rootPath) {
      console.error('No workspace folders found, not initializing.')
      return
    }

    let workspaceFolders: Array<ProjectConfig> = []
    let globalSettings = await getConfiguration()
    let ignore = globalSettings.tailwindCSS.files.exclude
    let configFileOrFiles = globalSettings.tailwindCSS.experimental.configFile

    let base = normalizeFileNameToFsPath(this.initializeParams.rootPath)
    let cssFileConfigMap: Map<string, string> = new Map()
    let configTailwindVersionMap: Map<string, string> = new Map()

    // base directory to resolve relative `experimental.configFile` paths against
    let userDefinedConfigBase = this.initializeParams.initializationOptions?.workspaceFile
      ? path.dirname(this.initializeParams.initializationOptions.workspaceFile)
      : base

    if (configFileOrFiles) {
      if (
        typeof configFileOrFiles !== 'string' &&
        (!isObject(configFileOrFiles) ||
          !Object.entries(configFileOrFiles).every(([key, value]) => {
            if (typeof key !== 'string') return false
            if (Array.isArray(value)) {
              return value.every((item) => typeof item === 'string')
            }
            return typeof value === 'string'
          }))
      ) {
        console.error('Invalid `experimental.configFile` configuration, not initializing.')
        return
      }

      let configFiles =
        typeof configFileOrFiles === 'string' ? { [configFileOrFiles]: '**' } : configFileOrFiles

      workspaceFolders = Object.entries(configFiles).map(
        ([relativeConfigPath, relativeDocumentSelectorOrSelectors]) => {
          return {
            folder: base,
            configPath: path.resolve(userDefinedConfigBase, relativeConfigPath),
            documentSelector: [].concat(relativeDocumentSelectorOrSelectors).map((selector) => ({
              priority: DocumentSelectorPriority.USER_CONFIGURED,
              pattern: path.resolve(userDefinedConfigBase, selector),
            })),
            isUserConfigured: true,
          }
        }
      )
    } else {
      let projects: Record<string, Array<DocumentSelector>> = {}

      let files = await glob([`**/${CONFIG_GLOB}`, `**/${CSS_GLOB}`], {
        cwd: base,
        ignore: (await getConfiguration()).tailwindCSS.files.exclude,
        onlyFiles: true,
        absolute: true,
        suppressErrors: true,
        dot: true,
        concurrency: Math.max(os.cpus().length, 1),
      })

      for (let filename of files) {
        let normalizedFilename = normalizePath(filename)
        let isCssFile = minimatch(normalizedFilename, `**/${CSS_GLOB}`, { dot: true })
        let configPath = isCssFile ? await getConfigFileFromCssFile(filename) : filename
        if (!configPath) {
          continue
        }

        let twVersion = require('tailwindcss/package.json').version
        let isDefaultVersion = true
        try {
          let v = require(resolveFrom(path.dirname(configPath), 'tailwindcss/package.json')).version
          if (typeof v === 'string') {
            twVersion = v
            isDefaultVersion = false
          }
        } catch {}

        if (isCssFile && (!semver.gte(twVersion, '3.2.0') || isDefaultVersion)) {
          continue
        }

        configTailwindVersionMap.set(configPath, twVersion)

        let contentSelector: Array<DocumentSelector> = []
        try {
          contentSelector = getContentDocumentSelectorFromConfigFile(configPath, twVersion, base)
        } catch {}

        let documentSelector: DocumentSelector[] = [
          {
            pattern: normalizePath(filename),
            priority: isCssFile
              ? DocumentSelectorPriority.CSS_FILE
              : DocumentSelectorPriority.CONFIG_FILE,
          },
          ...(isCssFile
            ? [
                {
                  pattern: normalizePath(configPath),
                  priority: DocumentSelectorPriority.CONFIG_FILE,
                },
              ]
            : []),
          ...contentSelector,
          {
            pattern: normalizePath(path.join(path.dirname(filename), '**')),
            priority: isCssFile
              ? DocumentSelectorPriority.CSS_DIRECTORY
              : DocumentSelectorPriority.CONFIG_DIRECTORY,
          },
          ...(isCssFile
            ? [
                {
                  pattern: normalizePath(path.join(path.dirname(configPath), '**')),
                  priority: DocumentSelectorPriority.CONFIG_DIRECTORY,
                },
              ]
            : []),
          {
            pattern: normalizePath(path.join(getPackageRoot(path.dirname(configPath), base), '**')),
            priority: DocumentSelectorPriority.ROOT_DIRECTORY,
          },
        ]

        projects[configPath] = [...(projects[configPath] ?? []), ...documentSelector]

        if (isCssFile) {
          cssFileConfigMap.set(normalizedFilename, configPath)
        }
      }

      if (Object.keys(projects).length > 0) {
        workspaceFolders = Object.entries(projects).map(([configPath, documentSelector]) => {
          return {
            folder: base,
            configPath,
            isUserConfigured: false,
            documentSelector: documentSelector
              .sort((a, z) => a.priority - z.priority)
              .filter(
                ({ pattern }, index, documentSelectors) =>
                  documentSelectors.findIndex(({ pattern: p }) => p === pattern) === index
              ),
          }
        })
      }
    }

    console.log(`[Global] Creating projects: ${JSON.stringify(workspaceFolders)}`)

    const onDidChangeWatchedFiles = async (
      changes: Array<{ file: string; type: FileChangeType }>
    ): Promise<void> => {
      let needsRestart = false

      changeLoop: for (let change of changes) {
        let normalizedFilename = normalizePath(change.file)

        for (let ignorePattern of ignore) {
          if (minimatch(normalizedFilename, ignorePattern, { dot: true })) {
            continue changeLoop
          }
        }

        let isPackageFile = minimatch(normalizedFilename, `**/${PACKAGE_LOCK_GLOB}`, { dot: true })
        if (isPackageFile) {
          for (let [key] of this.projects) {
            let projectConfig = JSON.parse(key) as ProjectConfig
            let twVersion = require('tailwindcss/package.json').version
            try {
              let v = require(resolveFrom(
                path.dirname(projectConfig.configPath),
                'tailwindcss/package.json'
              )).version
              if (typeof v === 'string') {
                twVersion = v
              }
            } catch {}
            if (configTailwindVersionMap.get(projectConfig.configPath) !== twVersion) {
              needsRestart = true
              break changeLoop
            }
          }
        }

        let isCssFile = minimatch(normalizedFilename, `**/${CSS_GLOB}`, {
          dot: true,
        })
        if (isCssFile) {
          let configPath = await getConfigFileFromCssFile(change.file)
          if (
            cssFileConfigMap.has(normalizedFilename) &&
            cssFileConfigMap.get(normalizedFilename) !== configPath
          ) {
            needsRestart = true
            break
          } else if (!cssFileConfigMap.has(normalizedFilename) && configPath) {
            needsRestart = true
            break
          }
        }

        let isConfigFile = minimatch(normalizedFilename, `**/${CONFIG_GLOB}`, {
          dot: true,
        })
        if (isConfigFile && change.type === FileChangeType.Created) {
          needsRestart = true
          break
        }

        for (let [key] of this.projects) {
          let projectConfig = JSON.parse(key) as ProjectConfig
          if (
            change.type === FileChangeType.Deleted &&
            changeAffectsFile(normalizedFilename, [projectConfig.configPath])
          ) {
            needsRestart = true
            break changeLoop
          }
        }
      }

      if (needsRestart) {
        this.restart()
        return
      }

      for (let [, project] of this.projects) {
        project.onFileEvents(changes)
      }
    }

    if (this.initializeParams.capabilities.workspace?.didChangeWatchedFiles?.dynamicRegistration) {
      this.disposables.push(
        this.connection.onDidChangeWatchedFiles(async ({ changes }) => {
          let normalizedChanges = changes
            .map(({ uri, type }) => ({
              file: URI.parse(uri).fsPath,
              type,
            }))
            .filter(
              (change, changeIndex, changes) =>
                changes.findIndex((c) => c.file === change.file && c.type === change.type) ===
                changeIndex
            )

          await onDidChangeWatchedFiles(normalizedChanges)
        })
      )

      let disposable = await this.connection.client.register(
        DidChangeWatchedFilesNotification.type,
        {
          watchers: [
            { globPattern: `**/${CONFIG_GLOB}` },
            { globPattern: `**/${PACKAGE_LOCK_GLOB}` },
            { globPattern: `**/${CSS_GLOB}` },
          ],
        }
      )

      this.disposables.push(disposable)

      this.watchPatterns = (patterns) => {
        let newPatterns = this.filterNewWatchPatterns(patterns)
        if (newPatterns.length) {
          console.log(`[Global] Adding watch patterns: ${newPatterns.join(', ')}`)
          this.connection.client
            .register(DidChangeWatchedFilesNotification.type, {
              watchers: newPatterns.map((pattern) => ({ globPattern: pattern })),
            })
            .then((disposable) => {
              this.disposables.push(disposable)
            })
        }
      }
    } else if (parcel.getBinding()) {
      let typeMap = {
        create: FileChangeType.Created,
        update: FileChangeType.Changed,
        delete: FileChangeType.Deleted,
      }

      let subscription = await parcel.subscribe(
        base,
        (err, events) => {
          onDidChangeWatchedFiles(
            events.map((event) => ({ file: event.path, type: typeMap[event.type] }))
          )
        },
        {
          ignore: ignore.map((ignorePattern) =>
            path.resolve(base, ignorePattern.replace(/^[*/]+/, '').replace(/[*/]+$/, ''))
          ),
        }
      )

      this.disposables.push({
        dispose() {
          subscription.unsubscribe()
        },
      })
    } else {
      let watch: typeof chokidar.watch = require('chokidar').watch
      let chokidarWatcher = watch(
        [`**/${CONFIG_GLOB}`, `**/${PACKAGE_LOCK_GLOB}`, `**/${CSS_GLOB}`],
        {
          cwd: base,
          ignorePermissionErrors: true,
          ignoreInitial: true,
          ignored: ignore,
          awaitWriteFinish: {
            stabilityThreshold: 100,
            pollInterval: 20,
          },
        }
      )

      await new Promise<void>((resolve) => {
        chokidarWatcher.on('ready', () => resolve())
      })

      chokidarWatcher
        .on('add', (file) =>
          onDidChangeWatchedFiles([
            { file: path.resolve(base, file), type: FileChangeType.Created },
          ])
        )
        .on('change', (file) =>
          onDidChangeWatchedFiles([
            { file: path.resolve(base, file), type: FileChangeType.Changed },
          ])
        )
        .on('unlink', (file) =>
          onDidChangeWatchedFiles([
            { file: path.resolve(base, file), type: FileChangeType.Deleted },
          ])
        )

      this.disposables.push({
        dispose() {
          chokidarWatcher.close()
        },
      })

      this.watchPatterns = (patterns) => {
        let newPatterns = this.filterNewWatchPatterns(patterns)
        if (newPatterns.length) {
          console.log(`[Global] Adding watch patterns: ${newPatterns.join(', ')}`)
          chokidarWatcher.add(newPatterns)
        }
      }
    }

    await Promise.all(
      workspaceFolders.map((projectConfig) =>
        this.addProject(
          projectConfig,
          this.initializeParams,
          this.watchPatterns,
          configTailwindVersionMap.get(projectConfig.configPath)
        )
      )
    )

    // init projects for documents that are _already_ open
    for (let document of this.documentService.getAllDocuments()) {
      let project = this.getProject(document)
      if (project && !project.enabled()) {
        project.enable()
        await project.tryInit()
      }
    }

    this.setupLSPHandlers()

    this.disposables.push(
      this.connection.onDidChangeConfiguration(async ({ settings }) => {
        let previousExclude = globalSettings.tailwindCSS.files.exclude

        documentSettingsCache.clear()
        globalSettings = await getConfiguration()

        if (!equal(previousExclude, globalSettings.tailwindCSS.files.exclude)) {
          this.restart()
          return
        }

        for (let [, project] of this.projects) {
          project.onUpdateSettings(settings)
        }
      })
    )

    this.disposables.push(
      this.connection.onShutdown(() => {
        this.dispose()
      })
    )

    this.disposables.push(
      this.documentService.onDidChangeContent((change) => {
        this.getProject(change.document)?.provideDiagnostics(change.document)
      })
    )

    this.disposables.push(
      this.documentService.onDidOpen((event) => {
        let project = this.getProject(event.document)
        if (project && !project.enabled()) {
          project.enable()
          project.tryInit()
        }
      })
    )
  }

  private filterNewWatchPatterns(patterns: string[]) {
    let newWatchPatterns = patterns.filter((pattern) => !this.watched.includes(pattern))
    this.watched.push(...newWatchPatterns)
    return newWatchPatterns
  }

  private async addProject(
    projectConfig: ProjectConfig,
    params: InitializeParams,
    watchPatterns: (patterns: string[]) => void,
    tailwindVersion: string
  ): Promise<void> {
    let key = JSON.stringify(projectConfig)

    if (!this.projects.has(key)) {
      const project = await createProjectService(
        projectConfig,
        this.connection,
        params,
        this.documentService,
        () => this.updateCapabilities(),
        () => {
          for (let document of this.documentService.getAllDocuments()) {
            let project = this.getProject(document)
            if (project && !project.enabled()) {
              project.enable()
              project.tryInit()
              break
            }
          }
        },
        () => this.refreshDiagnostics(),
        (patterns: string[]) => watchPatterns(patterns),
        tailwindVersion
      )
      this.projects.set(key, project)
    }
  }

  private refreshDiagnostics() {
    for (let doc of this.documentService.getAllDocuments()) {
      let project = this.getProject(doc)
      if (project) {
        project.provideDiagnosticsForce(doc)
      } else {
        this.connection.sendDiagnostics({ uri: doc.uri, diagnostics: [] })
      }
    }
  }

  private setupLSPHandlers() {
    if (this.lspHandlersAdded) {
      return
    }
    this.lspHandlersAdded = true

    this.connection.onHover(this.onHover.bind(this))
    this.connection.onCompletion(this.onCompletion.bind(this))
    this.connection.onCompletionResolve(this.onCompletionResolve.bind(this))
    this.connection.onDocumentColor(this.onDocumentColor.bind(this))
    this.connection.onColorPresentation(this.onColorPresentation.bind(this))
    this.connection.onCodeAction(this.onCodeAction.bind(this))
<<<<<<< HEAD
    this.connection.onRequest((method, params: { uri: string; classLists: string[] }) => {
      if (method === '@/tailwindCSS/sortSelection') {
        let project = this.getProject({ uri: params.uri })
        if (!project) {
          return { error: 'no-project' }
        }
        try {
          return { result: project.sortClassLists(params.classLists) }
        } catch {
          return { error: 'unknown' }
        }
      }
    })
=======
    this.connection.onDocumentLinks(this.onDocumentLinks.bind(this))
>>>>>>> 13e4ccee
  }

  private updateCapabilities() {
    if (this.registrations) {
      this.registrations.then((r) => r.dispose())
    }

    let projects = Array.from(this.projects.values())

    let capabilities = BulkRegistration.create()

    capabilities.add(HoverRequest.type, { documentSelector: null })
    capabilities.add(DocumentColorRequest.type, { documentSelector: null })
    capabilities.add(CodeActionRequest.type, { documentSelector: null })
    capabilities.add(DocumentLinkRequest.type, { documentSelector: null })

    capabilities.add(CompletionRequest.type, {
      documentSelector: null,
      resolveProvider: true,
      triggerCharacters: [
        ...TRIGGER_CHARACTERS,
        ...projects
          .map((project) => project.state.separator)
          .filter((sep) => typeof sep === 'string')
          .map((sep) => sep.slice(-1)),
      ].filter(Boolean),
    })

    this.registrations = this.connection.client.register(capabilities)
  }

  private getProject(document: TextDocumentIdentifier): ProjectService {
    let fallbackProject: ProjectService
    let matchedProject: ProjectService
    let matchedPriority: number = Infinity

    for (let [key, project] of this.projects) {
      let projectConfig = JSON.parse(key) as ProjectConfig
      if (projectConfig.configPath) {
        let documentSelector = project
          .documentSelector()
          .concat()
          // move all the negated patterns to the front
          .sort((a, z) => {
            if (a.pattern.startsWith('!') && !z.pattern.startsWith('!')) {
              return -1
            }
            if (!a.pattern.startsWith('!') && z.pattern.startsWith('!')) {
              return 1
            }
            return 0
          })
        for (let { pattern, priority } of documentSelector) {
          let fsPath = URI.parse(document.uri).fsPath
          if (pattern.startsWith('!') && minimatch(fsPath, pattern.slice(1), { dot: true })) {
            break
          }
          if (minimatch(fsPath, pattern, { dot: true }) && priority < matchedPriority) {
            matchedProject = project
            matchedPriority = priority
          }
        }
      } else {
        if (!fallbackProject) {
          fallbackProject = project
        }
      }
    }

    if (matchedProject) {
      return matchedProject
    }

    return fallbackProject
  }

  async onDocumentColor(params: DocumentColorParams): Promise<ColorInformation[]> {
    return this.getProject(params.textDocument)?.onDocumentColor(params) ?? []
  }

  async onColorPresentation(params: ColorPresentationParams): Promise<ColorPresentation[]> {
    return this.getProject(params.textDocument)?.onColorPresentation(params) ?? []
  }

  async onHover(params: TextDocumentPositionParams): Promise<Hover> {
    return this.getProject(params.textDocument)?.onHover(params) ?? null
  }

  async onCompletion(params: CompletionParams): Promise<CompletionList> {
    return this.getProject(params.textDocument)?.onCompletion(params) ?? null
  }

  async onCompletionResolve(item: CompletionItem): Promise<CompletionItem> {
    return this.projects.get(item.data.projectKey)?.onCompletionResolve(item) ?? null
  }

  onCodeAction(params: CodeActionParams): Promise<CodeAction[]> {
    return this.getProject(params.textDocument)?.onCodeAction(params) ?? null
  }

  onDocumentLinks(params: DocumentLinkParams): DocumentLink[] {
    return this.getProject(params.textDocument)?.onDocumentLinks(params) ?? null
  }

  listen() {
    this.connection.listen()
  }

  dispose(): void {
    for (let [, project] of this.projects) {
      project.dispose()
    }
    this.projects = new Map()

    this.refreshDiagnostics()

    if (this.registrations) {
      this.registrations.then((r) => r.dispose())
      this.registrations = undefined
    }

    this.disposables.forEach((d) => d.dispose())
    this.disposables.length = 0

    this.watched.length = 0
  }

  restart(): void {
    console.log('----------\nRESTARTING\n----------')
    this.dispose()
    this.initialized = false
    this.init()
  }
}

class DocumentService {
  public documents: TextDocuments<TextDocument>

  constructor(conn: Connection) {
    this.documents = new TextDocuments(TextDocument)
    this.documents.listen(conn)
  }

  getDocument(uri: string) {
    return this.documents.get(uri)
  }

  getAllDocuments() {
    return this.documents.all()
  }

  get onDidChangeContent() {
    return this.documents.onDidChangeContent
  }
  get onDidClose() {
    return this.documents.onDidClose
  }
  get onDidOpen() {
    return this.documents.onDidOpen
  }
}

function supportsDynamicRegistration(connection: Connection, params: InitializeParams): boolean {
  return (
    connection.onInitialized &&
    params.capabilities.textDocument.hover?.dynamicRegistration &&
    params.capabilities.textDocument.colorProvider?.dynamicRegistration &&
    params.capabilities.textDocument.codeAction?.dynamicRegistration &&
    params.capabilities.textDocument.completion?.dynamicRegistration &&
    params.capabilities.textDocument.documentLink?.dynamicRegistration
  )
}

const tw = new TW(connection)

connection.onInitialize(async (params: InitializeParams): Promise<InitializeResult> => {
  tw.initializeParams = params

  if (supportsDynamicRegistration(connection, params)) {
    return {
      capabilities: {
        textDocumentSync: TextDocumentSyncKind.Full,
      },
    }
  }

  tw.init()

  return {
    capabilities: {
      textDocumentSync: TextDocumentSyncKind.Full,
      hoverProvider: true,
      colorProvider: true,
      codeActionProvider: true,
      documentLinkProvider: {},
      completionProvider: {
        resolveProvider: true,
        triggerCharacters: [...TRIGGER_CHARACTERS, ':'],
      },
    },
  }
})

connection.onInitialized(async () => {
  await tw.init()
})

tw.listen()<|MERGE_RESOLUTION|>--- conflicted
+++ resolved
@@ -193,10 +193,8 @@
   onDocumentColor(params: DocumentColorParams): Promise<ColorInformation[]>
   onColorPresentation(params: ColorPresentationParams): Promise<ColorPresentation[]>
   onCodeAction(params: CodeActionParams): Promise<CodeAction[]>
-<<<<<<< HEAD
+  onDocumentLinks(params: DocumentLinkParams): DocumentLink[]
   sortClassLists(classLists: string[]): string[]
-=======
-  onDocumentLinks(params: DocumentLinkParams): DocumentLink[]
 }
 
 type ProjectConfig = {
@@ -204,7 +202,6 @@
   configPath?: string
   documentSelector?: Array<DocumentSelector>
   isUserConfigured: boolean
->>>>>>> 13e4ccee
 }
 
 enum DocumentSelectorPriority {
@@ -2123,7 +2120,7 @@
     this.connection.onDocumentColor(this.onDocumentColor.bind(this))
     this.connection.onColorPresentation(this.onColorPresentation.bind(this))
     this.connection.onCodeAction(this.onCodeAction.bind(this))
-<<<<<<< HEAD
+    this.connection.onDocumentLinks(this.onDocumentLinks.bind(this))
     this.connection.onRequest((method, params: { uri: string; classLists: string[] }) => {
       if (method === '@/tailwindCSS/sortSelection') {
         let project = this.getProject({ uri: params.uri })
@@ -2137,9 +2134,6 @@
         }
       }
     })
-=======
-    this.connection.onDocumentLinks(this.onDocumentLinks.bind(this))
->>>>>>> 13e4ccee
   }
 
   private updateCapabilities() {
