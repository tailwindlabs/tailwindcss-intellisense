import { TextDocument, Position } from 'vscode-languageserver'

export const HTML_LANGUAGES = [
  'aspnetcorerazor',
  'blade',
  'django-html',
  'edge',
  'ejs',
  'erb',
  'haml',
  'handlebars',
  'hbs',
  'html',
  'HTML (Eex)',
  'HTML (EEx)',
<<<<<<< HEAD
=======
  'html-eex',
>>>>>>> 4dd7450d
  'jade',
  'leaf',
  'liquid',
  'markdown',
  'mustache',
  'njk',
  'nunjucks',
  'php',
  'razor',
  'slim',
  'twig',
]

export function isHtmlDoc(doc: TextDocument): boolean {
  return HTML_LANGUAGES.indexOf(doc.languageId) !== -1
}

export function isVueDoc(doc: TextDocument): boolean {
  return doc.languageId === 'vue'
}

export function isSvelteDoc(doc: TextDocument): boolean {
  return doc.languageId === 'svelte'
}

export function isHtmlContext(doc: TextDocument, position: Position): boolean {
  let str = doc.getText({
    start: { line: 0, character: 0 },
    end: position,
  })

  if (isHtmlDoc(doc) && !isInsideTag(str, ['script', 'style'])) {
    return true
  }

  if (isVueDoc(doc)) {
    return isInsideTag(str, ['template'])
  }

  if (isSvelteDoc(doc)) {
    return !isInsideTag(str, ['script', 'style'])
  }

  return false
}

export function isInsideTag(str: string, tag: string | string[]): boolean {
  let open = 0
  let close = 0
  let match: RegExpExecArray
  let tags = Array.isArray(tag) ? tag : [tag]
  let regex = new RegExp(`<(?<slash>/?)(?:${tags.join('|')})\\b`, 'ig')
  while ((match = regex.exec(str)) !== null) {
    if (match.groups.slash) {
      close += 1
    } else {
      open += 1
    }
  }
  return open > 0 && open > close
}<|MERGE_RESOLUTION|>--- conflicted
+++ resolved
@@ -13,10 +13,7 @@
   'html',
   'HTML (Eex)',
   'HTML (EEx)',
-<<<<<<< HEAD
-=======
   'html-eex',
->>>>>>> 4dd7450d
   'jade',
   'leaf',
   'liquid',
