/* --------------------------------------------------------------------------------------------
 * Copyright (c) Microsoft Corporation. All rights reserved.
 * Licensed under the MIT License. See License.txt in the project root for license information.
 * ------------------------------------------------------------------------------------------ */
import * as path from 'path'
import {
  workspace as Workspace,
  window as Window,
  ExtensionContext,
  TextDocument,
  OutputChannel,
  WorkspaceFolder,
  Uri,
} from 'vscode'
import {
  LanguageClient,
  LanguageClientOptions,
  TransportKind,
} from 'vscode-languageclient'
import { registerConfigErrorHandler } from './lib/registerConfigErrorHandler'

import {
  registerConfigExplorer,
} from './configExplorer/configExplorer'

let defaultClient: LanguageClient
let clients: Map<string, LanguageClient> = new Map()

const LANGS = ['css', 'javascript', 'html', 'vue', 'svelte']

let _sortedWorkspaceFolders: string[] | undefined
function sortedWorkspaceFolders(): string[] {
  if (_sortedWorkspaceFolders === void 0) {
    _sortedWorkspaceFolders = Workspace.workspaceFolders
      ? Workspace.workspaceFolders
          .map((folder) => {
            let result = folder.uri.toString()
            if (result.charAt(result.length - 1) !== '/') {
              result = result + '/'
            }
            return result
          })
          .sort((a, b) => {
            return a.length - b.length
          })
      : []
  }
  return _sortedWorkspaceFolders
}
Workspace.onDidChangeWorkspaceFolders(
  () => (_sortedWorkspaceFolders = undefined)
)

function getOuterMostWorkspaceFolder(folder: WorkspaceFolder): WorkspaceFolder {
  let sorted = sortedWorkspaceFolders()
  for (let element of sorted) {
    let uri = folder.uri.toString()
    if (uri.charAt(uri.length - 1) !== '/') {
      uri = uri + '/'
    }
    if (uri.startsWith(element)) {
      return Workspace.getWorkspaceFolder(Uri.parse(element))!
    }
  }
  return folder
}

export function activate(context: ExtensionContext) {
  let module = context.asAbsolutePath(
    path.join('dist', 'src', 'server', 'index.js')
  )
  let outputChannel: OutputChannel = Window.createOutputChannel(
    'lsp-multi-server-example'
  )

  function didOpenTextDocument(document: TextDocument): void {
    // We are only interested in language mode text
    if (
      LANGS.indexOf(document.languageId) === -1 ||
      (document.uri.scheme !== 'file' && document.uri.scheme !== 'untitled')
    ) {
      return
    }

    let uri = document.uri
    // Untitled files go to a default client.
    if (uri.scheme === 'untitled' && !defaultClient) {
      let debugOptions = { execArgv: ['--nolazy', '--inspect=6010'] }
      let serverOptions = {
        run: { module, transport: TransportKind.ipc },
        debug: { module, transport: TransportKind.ipc, options: debugOptions },
      }
      let clientOptions: LanguageClientOptions = {
        documentSelector: LANGS.map((language) => ({
          scheme: 'untitled',
          language,
        })),
        diagnosticCollectionName: 'lsp-multi-server-example',
        outputChannel: outputChannel,
      }
      defaultClient = new LanguageClient(
        'lsp-multi-server-example',
        'LSP Multi Server Example',
        serverOptions,
        clientOptions
      )
      defaultClient.start()
      return
    }
    let folder = Workspace.getWorkspaceFolder(uri)
    // Files outside a folder can't be handled. This might depend on the language.
    // Single file languages like JSON might handle files outside the workspace folders.
    if (!folder) {
      return
    }
    // If we have nested workspace folders we only start a server on the outer most workspace folder.
    folder = getOuterMostWorkspaceFolder(folder)

    if (!clients.has(folder.uri.toString())) {
      let debugOptions = {
        execArgv: ['--nolazy', `--inspect=${6011 + clients.size}`],
      }
      let serverOptions = {
        run: { module, transport: TransportKind.ipc },
        debug: { module, transport: TransportKind.ipc, options: debugOptions },
      }
      let clientOptions: LanguageClientOptions = {
        documentSelector: LANGS.map((language) => ({
          scheme: 'file',
          language,
          pattern: `${folder.uri.fsPath}/**/*`,
        })),
        diagnosticCollectionName: 'lsp-multi-server-example',
        workspaceFolder: folder,
        outputChannel: outputChannel,
        middleware: {},
      }
      let client = new LanguageClient(
        'lsp-multi-server-example',
        'LSP Multi Server Example',
        serverOptions,
        clientOptions
      )

      client.onReady().then(() => {
<<<<<<< HEAD
        registerConfigExplorer({ client, context })
=======
        registerConfigErrorHandler(client)
>>>>>>> 2de4816e
      })

      client.start()
      clients.set(folder.uri.toString(), client)
    }
  }

  Workspace.onDidOpenTextDocument(didOpenTextDocument)
  Workspace.textDocuments.forEach(didOpenTextDocument)
  Workspace.onDidChangeWorkspaceFolders((event) => {
    for (let folder of event.removed) {
      let client = clients.get(folder.uri.toString())
      if (client) {
        clients.delete(folder.uri.toString())
        client.stop()
      }
    }
  })
}

export function deactivate(): Thenable<void> {
  let promises: Thenable<void>[] = []
  if (defaultClient) {
    promises.push(defaultClient.stop())
  }
  for (let client of clients.values()) {
    promises.push(client.stop())
  }
  return Promise.all(promises).then(() => undefined)
}
<|MERGE_RESOLUTION|>--- conflicted
+++ resolved
@@ -1,180 +1,177 @@
-/* --------------------------------------------------------------------------------------------
- * Copyright (c) Microsoft Corporation. All rights reserved.
- * Licensed under the MIT License. See License.txt in the project root for license information.
- * ------------------------------------------------------------------------------------------ */
-import * as path from 'path'
-import {
-  workspace as Workspace,
-  window as Window,
-  ExtensionContext,
-  TextDocument,
-  OutputChannel,
-  WorkspaceFolder,
-  Uri,
-} from 'vscode'
-import {
-  LanguageClient,
-  LanguageClientOptions,
-  TransportKind,
-} from 'vscode-languageclient'
-import { registerConfigErrorHandler } from './lib/registerConfigErrorHandler'
-
-import {
-  registerConfigExplorer,
-} from './configExplorer/configExplorer'
-
-let defaultClient: LanguageClient
-let clients: Map<string, LanguageClient> = new Map()
-
-const LANGS = ['css', 'javascript', 'html', 'vue', 'svelte']
-
-let _sortedWorkspaceFolders: string[] | undefined
-function sortedWorkspaceFolders(): string[] {
-  if (_sortedWorkspaceFolders === void 0) {
-    _sortedWorkspaceFolders = Workspace.workspaceFolders
-      ? Workspace.workspaceFolders
-          .map((folder) => {
-            let result = folder.uri.toString()
-            if (result.charAt(result.length - 1) !== '/') {
-              result = result + '/'
-            }
-            return result
-          })
-          .sort((a, b) => {
-            return a.length - b.length
-          })
-      : []
-  }
-  return _sortedWorkspaceFolders
-}
-Workspace.onDidChangeWorkspaceFolders(
-  () => (_sortedWorkspaceFolders = undefined)
-)
-
-function getOuterMostWorkspaceFolder(folder: WorkspaceFolder): WorkspaceFolder {
-  let sorted = sortedWorkspaceFolders()
-  for (let element of sorted) {
-    let uri = folder.uri.toString()
-    if (uri.charAt(uri.length - 1) !== '/') {
-      uri = uri + '/'
-    }
-    if (uri.startsWith(element)) {
-      return Workspace.getWorkspaceFolder(Uri.parse(element))!
-    }
-  }
-  return folder
-}
-
-export function activate(context: ExtensionContext) {
-  let module = context.asAbsolutePath(
-    path.join('dist', 'src', 'server', 'index.js')
-  )
-  let outputChannel: OutputChannel = Window.createOutputChannel(
-    'lsp-multi-server-example'
-  )
-
-  function didOpenTextDocument(document: TextDocument): void {
-    // We are only interested in language mode text
-    if (
-      LANGS.indexOf(document.languageId) === -1 ||
-      (document.uri.scheme !== 'file' && document.uri.scheme !== 'untitled')
-    ) {
-      return
-    }
-
-    let uri = document.uri
-    // Untitled files go to a default client.
-    if (uri.scheme === 'untitled' && !defaultClient) {
-      let debugOptions = { execArgv: ['--nolazy', '--inspect=6010'] }
-      let serverOptions = {
-        run: { module, transport: TransportKind.ipc },
-        debug: { module, transport: TransportKind.ipc, options: debugOptions },
-      }
-      let clientOptions: LanguageClientOptions = {
-        documentSelector: LANGS.map((language) => ({
-          scheme: 'untitled',
-          language,
-        })),
-        diagnosticCollectionName: 'lsp-multi-server-example',
-        outputChannel: outputChannel,
-      }
-      defaultClient = new LanguageClient(
-        'lsp-multi-server-example',
-        'LSP Multi Server Example',
-        serverOptions,
-        clientOptions
-      )
-      defaultClient.start()
-      return
-    }
-    let folder = Workspace.getWorkspaceFolder(uri)
-    // Files outside a folder can't be handled. This might depend on the language.
-    // Single file languages like JSON might handle files outside the workspace folders.
-    if (!folder) {
-      return
-    }
-    // If we have nested workspace folders we only start a server on the outer most workspace folder.
-    folder = getOuterMostWorkspaceFolder(folder)
-
-    if (!clients.has(folder.uri.toString())) {
-      let debugOptions = {
-        execArgv: ['--nolazy', `--inspect=${6011 + clients.size}`],
-      }
-      let serverOptions = {
-        run: { module, transport: TransportKind.ipc },
-        debug: { module, transport: TransportKind.ipc, options: debugOptions },
-      }
-      let clientOptions: LanguageClientOptions = {
-        documentSelector: LANGS.map((language) => ({
-          scheme: 'file',
-          language,
-          pattern: `${folder.uri.fsPath}/**/*`,
-        })),
-        diagnosticCollectionName: 'lsp-multi-server-example',
-        workspaceFolder: folder,
-        outputChannel: outputChannel,
-        middleware: {},
-      }
-      let client = new LanguageClient(
-        'lsp-multi-server-example',
-        'LSP Multi Server Example',
-        serverOptions,
-        clientOptions
-      )
-
-      client.onReady().then(() => {
-<<<<<<< HEAD
-        registerConfigExplorer({ client, context })
-=======
-        registerConfigErrorHandler(client)
->>>>>>> 2de4816e
-      })
-
-      client.start()
-      clients.set(folder.uri.toString(), client)
-    }
-  }
-
-  Workspace.onDidOpenTextDocument(didOpenTextDocument)
-  Workspace.textDocuments.forEach(didOpenTextDocument)
-  Workspace.onDidChangeWorkspaceFolders((event) => {
-    for (let folder of event.removed) {
-      let client = clients.get(folder.uri.toString())
-      if (client) {
-        clients.delete(folder.uri.toString())
-        client.stop()
-      }
-    }
-  })
-}
-
-export function deactivate(): Thenable<void> {
-  let promises: Thenable<void>[] = []
-  if (defaultClient) {
-    promises.push(defaultClient.stop())
-  }
-  for (let client of clients.values()) {
-    promises.push(client.stop())
-  }
-  return Promise.all(promises).then(() => undefined)
-}
+/* --------------------------------------------------------------------------------------------
+ * Copyright (c) Microsoft Corporation. All rights reserved.
+ * Licensed under the MIT License. See License.txt in the project root for license information.
+ * ------------------------------------------------------------------------------------------ */
+import * as path from 'path'
+import {
+  workspace as Workspace,
+  window as Window,
+  ExtensionContext,
+  TextDocument,
+  OutputChannel,
+  WorkspaceFolder,
+  Uri,
+} from 'vscode'
+import {
+  LanguageClient,
+  LanguageClientOptions,
+  TransportKind,
+} from 'vscode-languageclient'
+import { registerConfigErrorHandler } from './lib/registerConfigErrorHandler'
+
+import {
+  registerConfigExplorer,
+} from './configExplorer/configExplorer'
+
+let defaultClient: LanguageClient
+let clients: Map<string, LanguageClient> = new Map()
+
+const LANGS = ['css', 'javascript', 'html', 'vue', 'svelte']
+
+let _sortedWorkspaceFolders: string[] | undefined
+function sortedWorkspaceFolders(): string[] {
+  if (_sortedWorkspaceFolders === void 0) {
+    _sortedWorkspaceFolders = Workspace.workspaceFolders
+      ? Workspace.workspaceFolders
+          .map((folder) => {
+            let result = folder.uri.toString()
+            if (result.charAt(result.length - 1) !== '/') {
+              result = result + '/'
+            }
+            return result
+          })
+          .sort((a, b) => {
+            return a.length - b.length
+          })
+      : []
+  }
+  return _sortedWorkspaceFolders
+}
+Workspace.onDidChangeWorkspaceFolders(
+  () => (_sortedWorkspaceFolders = undefined)
+)
+
+function getOuterMostWorkspaceFolder(folder: WorkspaceFolder): WorkspaceFolder {
+  let sorted = sortedWorkspaceFolders()
+  for (let element of sorted) {
+    let uri = folder.uri.toString()
+    if (uri.charAt(uri.length - 1) !== '/') {
+      uri = uri + '/'
+    }
+    if (uri.startsWith(element)) {
+      return Workspace.getWorkspaceFolder(Uri.parse(element))!
+    }
+  }
+  return folder
+}
+
+export function activate(context: ExtensionContext) {
+  let module = context.asAbsolutePath(
+    path.join('dist', 'src', 'server', 'index.js')
+  )
+  let outputChannel: OutputChannel = Window.createOutputChannel(
+    'lsp-multi-server-example'
+  )
+
+  function didOpenTextDocument(document: TextDocument): void {
+    // We are only interested in language mode text
+    if (
+      LANGS.indexOf(document.languageId) === -1 ||
+      (document.uri.scheme !== 'file' && document.uri.scheme !== 'untitled')
+    ) {
+      return
+    }
+
+    let uri = document.uri
+    // Untitled files go to a default client.
+    if (uri.scheme === 'untitled' && !defaultClient) {
+      let debugOptions = { execArgv: ['--nolazy', '--inspect=6010'] }
+      let serverOptions = {
+        run: { module, transport: TransportKind.ipc },
+        debug: { module, transport: TransportKind.ipc, options: debugOptions },
+      }
+      let clientOptions: LanguageClientOptions = {
+        documentSelector: LANGS.map((language) => ({
+          scheme: 'untitled',
+          language,
+        })),
+        diagnosticCollectionName: 'lsp-multi-server-example',
+        outputChannel: outputChannel,
+      }
+      defaultClient = new LanguageClient(
+        'lsp-multi-server-example',
+        'LSP Multi Server Example',
+        serverOptions,
+        clientOptions
+      )
+      defaultClient.start()
+      return
+    }
+    let folder = Workspace.getWorkspaceFolder(uri)
+    // Files outside a folder can't be handled. This might depend on the language.
+    // Single file languages like JSON might handle files outside the workspace folders.
+    if (!folder) {
+      return
+    }
+    // If we have nested workspace folders we only start a server on the outer most workspace folder.
+    folder = getOuterMostWorkspaceFolder(folder)
+
+    if (!clients.has(folder.uri.toString())) {
+      let debugOptions = {
+        execArgv: ['--nolazy', `--inspect=${6011 + clients.size}`],
+      }
+      let serverOptions = {
+        run: { module, transport: TransportKind.ipc },
+        debug: { module, transport: TransportKind.ipc, options: debugOptions },
+      }
+      let clientOptions: LanguageClientOptions = {
+        documentSelector: LANGS.map((language) => ({
+          scheme: 'file',
+          language,
+          pattern: `${folder.uri.fsPath}/**/*`,
+        })),
+        diagnosticCollectionName: 'lsp-multi-server-example',
+        workspaceFolder: folder,
+        outputChannel: outputChannel,
+        middleware: {},
+      }
+      let client = new LanguageClient(
+        'lsp-multi-server-example',
+        'LSP Multi Server Example',
+        serverOptions,
+        clientOptions
+      )
+
+      client.onReady().then(() => {
+        registerConfigErrorHandler(client)
+        registerConfigExplorer({ client, context })
+      })
+
+      client.start()
+      clients.set(folder.uri.toString(), client)
+    }
+  }
+
+  Workspace.onDidOpenTextDocument(didOpenTextDocument)
+  Workspace.textDocuments.forEach(didOpenTextDocument)
+  Workspace.onDidChangeWorkspaceFolders((event) => {
+    for (let folder of event.removed) {
+      let client = clients.get(folder.uri.toString())
+      if (client) {
+        clients.delete(folder.uri.toString())
+        client.stop()
+      }
+    }
+  })
+}
+
+export function deactivate(): Thenable<void> {
+  let promises: Thenable<void>[] = []
+  if (defaultClient) {
+    promises.push(defaultClient.stop())
+  }
+  for (let client of clients.values()) {
+    promises.push(client.stop())
+  }
+  return Promise.all(promises).then(() => undefined)
+}