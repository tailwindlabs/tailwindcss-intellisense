--- conflicted
+++ resolved
@@ -5,18 +5,13 @@
   state: State,
   className: string
 ): { variants: string[]; offset: number } {
-<<<<<<< HEAD
   let allVariants = state.variants.flatMap((variant) => {
     if (variant.values.length) {
       return variant.values.map((value) => `${variant.name}-${value}`)
     }
     return [variant.name]
   })
-  let parts = Array.from(splitAtTopLevelOnly(className, state.separator)).filter(Boolean)
-=======
-  let allVariants = Object.keys(state.variants)
   let parts = splitAtTopLevelOnly(className, state.separator).filter(Boolean)
->>>>>>> c9acd0d1
   let variants = new Set<string>()
   let offset = 0
 
