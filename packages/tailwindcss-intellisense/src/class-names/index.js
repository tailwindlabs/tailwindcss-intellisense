--- conflicted
+++ resolved
@@ -13,12 +13,9 @@
 import { getUtilityConfigMap } from './getUtilityConfigMap'
 import glob from 'fast-glob'
 import normalizePath from 'normalize-path'
-<<<<<<< HEAD
 import clearModule from 'clear-module'
 import clone from 'lodash.clonedeep'
-=======
 import { withUserEnvironment } from './environment'
->>>>>>> 264cdc0c
 import execa from 'execa'
 
 function arraysEqual(arr1, arr2) {
@@ -136,7 +133,7 @@
         if (typeof userSeperator !== 'undefined') {
           dset(config, sepLocation, userSeperator)
         } else {
-          delete config[sepLocation]
+          deletePropertyPath(config, sepLocation)
         }
         if (typeof userPurge !== 'undefined') {
           config.purge = userPurge
@@ -144,20 +141,7 @@
           delete config.purge
         }
 
-<<<<<<< HEAD
-    if (typeof userSeperator !== 'undefined') {
-      dset(config, sepLocation, userSeperator)
-    } else {
-      deletePropertyPath(config, sepLocation)
-    }
-    if (typeof userPurge !== 'undefined') {
-      config.purge = userPurge
-    } else {
-      delete config.purge
-    }
-=======
         const resolvedConfig = resolveConfig({ cwd: configDir, config })
->>>>>>> 264cdc0c
 
         let browserslist = []
         if (
@@ -261,9 +245,6 @@
   return result
 }
 
-<<<<<<< HEAD
-export { resolveConfig }
-=======
 function loadMeta(configDir) {
   return withUserEnvironment(configDir, ({ require, resolve }) => {
     const tailwindBase = path.dirname(resolve('tailwindcss/package.json'))
@@ -306,4 +287,5 @@
     return cb({ postcss, tailwindcss, browserslistCommand, browserslistArgs })
   })
 }
->>>>>>> 264cdc0c
+
+export { resolveConfig }