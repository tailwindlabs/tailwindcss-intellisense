import * as path from 'path'
<<<<<<< HEAD
import clearModule from 'clear-module'
=======
import decache from './decache'
import { withUserEnvironment } from './environment'
>>>>>>> 264cdc0c

export default function resolveConfig({ cwd, config }) {
  if (typeof config === 'string') {
    if (!cwd) {
      cwd = path.dirname(config)
    }
    clearModule(config)
    config = __non_webpack_require__(config)
  }

  return withUserEnvironment(cwd, ({ require, resolve }) => {
    let resolveConfigFn = (config) => config
    const tailwindBase = path.dirname(resolve('tailwindcss/package.json'))
    try {
<<<<<<< HEAD
      const resolveConfig = importFrom(
        tailwindBase,
        './lib/util/resolveConfig.js'
      )
      const defaultConfig = importFrom(
        tailwindBase,
        './stubs/defaultConfig.stub.js'
      )
      resolve = (config) => resolveConfig([config, defaultConfig])
    } catch (_) {
      try {
        const resolveConfig = importFrom(
          tailwindBase,
          './lib/util/mergeConfigWithDefaults.js'
        ).default
        const defaultConfig = importFrom(tailwindBase, './defaultConfig.js')()
        resolve = (config) => resolveConfig(config, defaultConfig)
      } catch (_) {}
    }
  }

  return resolve(config)
=======
      resolveConfigFn = require('./resolveConfig.js', tailwindBase)
    } catch (_) {
      try {
        const resolveConfig = require('./lib/util/resolveConfig.js', tailwindBase)
        const defaultConfig = require('./stubs/defaultConfig.stub.js', tailwindBase)
        resolveConfigFn = (config) => resolveConfig([config, defaultConfig])
      } catch (_) {
        try {
          const resolveConfig = require('./lib/util/mergeConfigWithDefaults.js', tailwindBase)
            .default
          const defaultConfig = require('./defaultConfig.js', tailwindBase)()
          resolveConfigFn = (config) => resolveConfig(config, defaultConfig)
        } catch (_) {}
      }
    }
    return resolveConfigFn(config)
  })
>>>>>>> 264cdc0c
}<|MERGE_RESOLUTION|>--- conflicted
+++ resolved
@@ -1,10 +1,6 @@
 import * as path from 'path'
-<<<<<<< HEAD
 import clearModule from 'clear-module'
-=======
-import decache from './decache'
 import { withUserEnvironment } from './environment'
->>>>>>> 264cdc0c
 
 export default function resolveConfig({ cwd, config }) {
   if (typeof config === 'string') {
@@ -19,30 +15,6 @@
     let resolveConfigFn = (config) => config
     const tailwindBase = path.dirname(resolve('tailwindcss/package.json'))
     try {
-<<<<<<< HEAD
-      const resolveConfig = importFrom(
-        tailwindBase,
-        './lib/util/resolveConfig.js'
-      )
-      const defaultConfig = importFrom(
-        tailwindBase,
-        './stubs/defaultConfig.stub.js'
-      )
-      resolve = (config) => resolveConfig([config, defaultConfig])
-    } catch (_) {
-      try {
-        const resolveConfig = importFrom(
-          tailwindBase,
-          './lib/util/mergeConfigWithDefaults.js'
-        ).default
-        const defaultConfig = importFrom(tailwindBase, './defaultConfig.js')()
-        resolve = (config) => resolveConfig(config, defaultConfig)
-      } catch (_) {}
-    }
-  }
-
-  return resolve(config)
-=======
       resolveConfigFn = require('./resolveConfig.js', tailwindBase)
     } catch (_) {
       try {
@@ -60,5 +32,4 @@
     }
     return resolveConfigFn(config)
   })
->>>>>>> 264cdc0c
 }