import * as path from 'path'
import stackTrace from 'stack-trace'
import pkgUp from 'pkg-up'
import { isObject } from './isObject'
<<<<<<< HEAD
import resolveFrom from 'resolve-from'
import importFrom from 'import-from'
import normalizePath from 'normalize-path'
=======
import { withUserEnvironment } from './environment'
>>>>>>> 264cdc0c

export async function getBuiltInPlugins({ cwd, resolvedConfig }) {
  return withUserEnvironment(cwd, ({ require, resolve }) => {
    const tailwindBase = path.dirname(resolve('tailwindcss/package.json'))
    try {
      return require('./lib/corePlugins.js', tailwindBase).default({
        corePlugins: resolvedConfig.corePlugins,
      })
    } catch (_) {
      return []
    }
  })
}

export default function getPlugins(config) {
  let plugins = config.plugins

  if (!Array.isArray(plugins)) {
    return []
  }

  return plugins.map((plugin) => {
    let pluginConfig = isObject(plugin.config) ? plugin.config : {}

    let contributes = {
      theme: isObject(pluginConfig.theme)
        ? Object.keys(pluginConfig.theme)
        : [],
      variants: isObject(pluginConfig.variants)
        ? Object.keys(pluginConfig.variants)
        : [],
    }

    const handler =
      typeof plugin.handler === 'function' ? plugin.handler : plugin
    const handlerName =
      typeof handler.name === 'string' &&
      handler.name !== 'handler' &&
      handler.name !== ''
        ? handler.name
        : null

    try {
      handler()
    } catch (e) {
      const trace = stackTrace.parse(e)
      if (trace.length === 0) {
        return {
          name: handlerName,
        }
      }
      const file = trace[0].fileName
      if (!/node_modules/.test(file)) {
        return {
          name: handlerName,
        }
      }
      let pkg = pkgUp.sync({ cwd: path.dirname(file) })
      if (!pkg) {
        return {
          name: handlerName,
        }
      }
      try {
        pkg = __non_webpack_require__(pkg)
      } catch (_) {
        return {
          name: handlerName,
        }
      }
      if (pkg.name) {
        if (
          pkg.name === 'tailwindcss' &&
          /node_modules\/tailwindcss\/lib\/plugins\/container\.js$/.test(
            normalizePath(file)
          )
        ) {
          return {
            name: 'tailwindcss/plugins/container',
            description:
              "A component for fixing an element's width to the current breakpoint.",
            homepage: 'https://tailwindcss-v0.netlify.app/docs/container/',
            version: pkg.version,
          }
        }
        return {
          name: pkg.name,
          description: pkg.description,
          homepage: pkg.homepage,
          version: pkg.version,
          contributes,
        }
      }
    }
    return {
      name: handlerName,
    }
  })
}<|MERGE_RESOLUTION|>--- conflicted
+++ resolved
@@ -2,13 +2,8 @@
 import stackTrace from 'stack-trace'
 import pkgUp from 'pkg-up'
 import { isObject } from './isObject'
-<<<<<<< HEAD
-import resolveFrom from 'resolve-from'
-import importFrom from 'import-from'
 import normalizePath from 'normalize-path'
-=======
 import { withUserEnvironment } from './environment'
->>>>>>> 264cdc0c
 
 export async function getBuiltInPlugins({ cwd, resolvedConfig }) {
   return withUserEnvironment(cwd, ({ require, resolve }) => {
